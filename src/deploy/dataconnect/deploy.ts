--- conflicted
+++ resolved
@@ -1,4 +1,4 @@
-import { DeployOptions } from "../";
+import { Options } from "../../options";
 import * as client from "../../dataconnect/client";
 import * as utils from "../../utils";
 import { Service, ServiceInfo, requiresVector } from "../../dataconnect/types";
@@ -22,7 +22,7 @@
       filters?: ResourceFilter[];
     };
   },
-  options: DeployOptions,
+  options: Options,
 ): Promise<void> {
   const projectId = needProjectId(options);
   const serviceInfos = context.dataconnect.serviceInfos as ServiceInfo[];
@@ -80,6 +80,8 @@
   }
 
   // Provision CloudSQL resources
+  utils.logLabeledBullet("dataconnect", "Checking for CloudSQL resources...");
+
   await Promise.all(
     serviceInfos
       .filter((si) => {
@@ -103,19 +105,6 @@
             waitForCreation: true,
           });
         }
-<<<<<<< HEAD
-        const enableGoogleMlIntegration = requiresVector(s.deploymentMetadata);
-        utils.logLabeledBullet("dataconnect", "Checking for CloudSQL resources...");
-        return provisionCloudSql({
-          projectId,
-          locationId: parseServiceName(s.serviceName).location,
-          instanceId,
-          databaseId,
-          enableGoogleMlIntegration,
-          waitForCreation: true,
-        });
-=======
->>>>>>> 211c0af1
       }),
   );
   return;
