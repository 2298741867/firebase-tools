--- conflicted
+++ resolved
@@ -65,7 +65,7 @@
       egressSettings?: backend.VpcEgressSettings;
     };
     ingressSettings?: backend.IngressSettings;
-    serviceAccountEmail?: string;
+    serviceAccount?: string;
     region?: string[];
     entryPoint: string;
     platform?: backend.FunctionsPlatform;
@@ -282,29 +282,38 @@
 
 function assertBuildEndpoint(ep: V2Endpoint, id: string): void {
   const prefix = `endpoints[${id}]`;
-  assertKeyTypes(prefix, ep, {
-    region: "array",
-    platform: (platform) => backend.AllFunctionsPlatforms.includes(platform),
-    entryPoint: "string",
-    availableMemoryMb: (mem) => build.isMemoryOption(mem) || typeof mem === "string",
-    maxInstances: "Field<number>",
-    minInstances: "Field<number>",
-    concurrency: "Field<number>",
-    serviceAccountEmail: "string",
-    timeoutSeconds: "Field<number>",
-    vpc: "object",
-    labels: "object",
-    ingressSettings: (setting) => backend.AllIngressSettings.includes(setting),
-    environmentVariables: "object",
-    secretEnvironmentVariables: "array",
-    httpsTrigger: "object",
-    callableTrigger: "object",
-    eventTrigger: "object",
-    scheduleTrigger: "object",
-    taskQueueTrigger: "object",
-    blockingTrigger: "object",
-    cpu: (cpu: backend.Endpoint["cpu"]) => typeof cpu === "number" || cpu === "gcf_gen1",
-  });
+  assertKeyTypes(
+    prefix,
+    ep,
+    {
+      region: "array",
+      platform: (platform) => backend.AllFunctionsPlatforms.includes(platform),
+      entryPoint: "string",
+      availableMemoryMb: (mem) =>
+        mem === null || backend.isValidMemoryOption(mem) || typeof mem === "string",
+      maxInstances: "Field<number>?",
+      minInstances: "Field<number>?",
+      concurrency: "Field<number>?",
+      serviceAccount: "string?",
+      timeoutSeconds: "Field<number>?",
+      vpc: "object?",
+      labels: "object?",
+      ingressSettings: (setting) =>
+        setting === null || backend.AllIngressSettings.includes(setting),
+      environmentVariables: "object?",
+      secretEnvironmentVariables: "array?",
+      httpsTrigger: "object",
+      callableTrigger: "object",
+      eventTrigger: "object",
+      scheduleTrigger: "object",
+      taskQueueTrigger: "object",
+      blockingTrigger: "object",
+      cpu: (cpu: backend.Endpoint["cpu"]) =>
+        cpu === null || typeof cpu === "number" || cpu === "gcf_gen1",
+    },
+    // eslint-disable-next-line @typescript-eslint/no-unused-vars
+    (k: string, _v: any) => k === "serviceAccountEmail"
+  );
   if (ep.vpc) {
     assertKeyTypes(prefix + ".vpc", ep.vpc, {
       connector: "string",
@@ -348,7 +357,7 @@
         eventType: "string",
         retry: "Field<boolean>",
         region: "Field<string>",
-        serviceAccount: "string",
+        serviceAccount: "string?",
         channel: "string",
       },
       // eslint-disable-next-line @typescript-eslint/no-unused-vars
@@ -356,49 +365,51 @@
     );
   } else if (build.isHttpsTriggered(ep)) {
     assertKeyTypes(prefix + ".httpsTrigger", ep.httpsTrigger, {
-      invoker: "array",
+      invoker: "array?",
     });
   } else if (build.isCallableTriggered(ep)) {
     // no-op
   } else if (build.isScheduleTriggered(ep)) {
     assertKeyTypes(prefix + ".scheduleTrigger", ep.scheduleTrigger, {
       schedule: "Field<string>",
-      timeZone: "Field<string>",
-      retryConfig: "object",
-    });
-    assertKeyTypes(
-      prefix + ".scheduleTrigger.retryConfig",
-      ep.scheduleTrigger.retryConfig,
-      {
-        retryCount: "Field<number>",
-        maxDoublings: "Field<number>",
-        minBackoffSeconds: "Field<number>",
-        maxBackoffSeconds: "Field<number>",
-        maxRetrySeconds: "Field<number>",
-      },
-      // eslint-disable-next-line @typescript-eslint/no-unused-vars
-      (k: string, _v: any) =>
-        ["minBackoffDuration", "maxBackoffDuration", "maxRetryDuration"].includes(k)
-    );
+      timeZone: "Field<string>?",
+      retryConfig: "object?",
+    });
+    if (ep.scheduleTrigger.retryConfig) {
+      assertKeyTypes(
+        prefix + ".scheduleTrigger.retryConfig",
+        ep.scheduleTrigger.retryConfig,
+        {
+          retryCount: "Field<number>?",
+          maxDoublings: "Field<number>?",
+          minBackoffSeconds: "Field<number>?",
+          maxBackoffSeconds: "Field<number>?",
+          maxRetrySeconds: "Field<number>?",
+        },
+        // eslint-disable-next-line @typescript-eslint/no-unused-vars
+        (k: string, _v: any) =>
+          ["minBackoffDuration", "maxBackoffDuration", "maxRetryDuration"].includes(k)
+      );
+    }
   } else if (build.isTaskQueueTriggered(ep)) {
     assertKeyTypes(prefix + ".taskQueueTrigger", ep.taskQueueTrigger, {
-      rateLimits: "object",
-      retryConfig: "object",
-      invoker: "array",
+      rateLimits: "object?",
+      retryConfig: "object?",
+      invoker: "array?",
     });
     if (ep.taskQueueTrigger.rateLimits) {
       assertKeyTypes(prefix + ".taskQueueTrigger.rateLimits", ep.taskQueueTrigger.rateLimits, {
-        maxConcurrentDispatches: "Field<number>",
-        maxDispatchesPerSecond: "Field<number>",
+        maxConcurrentDispatches: "Field<number>?",
+        maxDispatchesPerSecond: "Field<number>?",
       });
     }
     if (ep.taskQueueTrigger.retryConfig) {
       assertKeyTypes(prefix + ".taskQueueTrigger.retryConfig", ep.taskQueueTrigger.retryConfig, {
-        maxAttempts: "Field<number>",
-        maxRetryDurationSeconds: "Field<number>",
-        minBackoffSeconds: "Field<number>",
-        maxBackoffSeconds: "Field<number>",
-        maxDoublings: "Field<number>",
+        maxAttempts: "Field<number>?",
+        maxRetrySeconds: "Field<number>?",
+        minBackoffSeconds: "Field<number>?",
+        maxBackoffSeconds: "Field<number>?",
+        maxDoublings: "Field<number>?",
       });
     }
   } else if (build.isBlockingTriggered(ep)) {
@@ -423,21 +434,18 @@
   runtime: runtimes.Runtime
 ): build.Endpoint {
   let triggered: build.Triggered;
-<<<<<<< HEAD
-  if (ep.eventTrigger) {
-    const wireEventTrigger = ep.eventTrigger as backend.EventTrigger;
-    const { serviceAccountEmail, ...newTrigger } = wireEventTrigger;
-    triggered = { eventTrigger: newTrigger };
-    triggered.eventTrigger.serviceAccount = serviceAccountEmail;
-    renameIfPresent(triggered.eventTrigger, ep.eventTrigger, "channel", "channel", (c) =>
-=======
-  if (backend.isEventTriggered(ep)) {
+  if (build.isEventTriggered(ep)) {
     const eventTrigger: build.EventTrigger = {
       eventType: ep.eventTrigger.eventType,
       retry: ep.eventTrigger.retry,
     };
     // Allow serviceAccountEmail but prefer serviceAccount
-    renameIfPresent(eventTrigger, ep.eventTrigger, "serviceAccount", "serviceAccountEmail");
+    renameIfPresent(
+      eventTrigger,
+      ep.eventTrigger as any as ManifestEndpoint,
+      "serviceAccount",
+      "serviceAccountEmail"
+    );
     copyIfPresent(
       eventTrigger,
       ep.eventTrigger,
@@ -446,7 +454,6 @@
       "region"
     );
     convertIfPresent(eventTrigger, ep.eventTrigger, "channel", (c) =>
->>>>>>> 41ea5e1c
       resolveChannelName(project, c, defaultRegion)
     );
     convertIfPresent(eventTrigger, ep.eventTrigger, "eventFilters", (filters) => {
@@ -454,20 +461,15 @@
       if (copy["topic"] && !copy["topic"].startsWith("projects/")) {
         copy["topic"] = `projects/${project}/topics/${copy["topic"]}`;
       }
-<<<<<<< HEAD
-    }
-  } else if (ep.httpsTrigger) {
-=======
       return copy;
     });
     triggered = { eventTrigger };
-  } else if (backend.isHttpsTriggered(ep)) {
->>>>>>> 41ea5e1c
+  } else if (build.isHttpsTriggered(ep)) {
     triggered = { httpsTrigger: {} };
     copyIfPresent(triggered.httpsTrigger, ep.httpsTrigger, "invoker");
-  } else if (ep.callableTrigger) {
+  } else if (build.isCallableTriggered(ep)) {
     triggered = { callableTrigger: {} };
-  } else if (ep.scheduleTrigger) {
+  } else if (build.isScheduleTriggered(ep)) {
     const st: build.ScheduleTrigger = {
       // TODO: consider adding validation for fields like this that reject
       // invalid values before actually modifying prod.
@@ -475,40 +477,6 @@
       timeZone: ep.scheduleTrigger.timeZone ?? null,
     };
     if (ep.scheduleTrigger.retryConfig) {
-<<<<<<< HEAD
-      const wireRetryConfig = ep.scheduleTrigger.retryConfig as backend.ScheduleRetryConfig;
-      st.retryConfig = {
-        retryCount: ep.scheduleTrigger.retryConfig.retryCount,
-        maxDoublings: ep.scheduleTrigger.retryConfig.maxDoublings,
-      };
-      if (wireRetryConfig.maxRetryDuration) {
-        const secs = secondsFromDuration(wireRetryConfig.maxRetryDuration);
-        st.retryConfig.maxRetrySeconds = isNaN(secs) ? wireRetryConfig.maxRetryDuration : secs;
-      }
-      if (wireRetryConfig.maxBackoffDuration) {
-        const secs = secondsFromDuration(wireRetryConfig.maxBackoffDuration);
-        st.retryConfig.maxBackoffSeconds = isNaN(secs) ? wireRetryConfig.maxBackoffDuration : secs;
-      }
-      if (wireRetryConfig.minBackoffDuration) {
-        const secs = secondsFromDuration(wireRetryConfig.minBackoffDuration);
-        st.retryConfig.minBackoffSeconds = isNaN(secs) ? wireRetryConfig.minBackoffDuration : secs;
-      }
-    }
-    triggered = { scheduleTrigger: st };
-  } else if (ep.taskQueueTrigger) {
-    const tq: build.TaskQueueTrigger = {
-      invoker: ep.taskQueueTrigger.invoker,
-      rateLimits: ep.taskQueueTrigger.rateLimits,
-    };
-    if (ep.taskQueueTrigger.retryConfig) {
-      tq.retryConfig = {
-        maxRetryDurationSeconds: ep.taskQueueTrigger.retryConfig.maxRetryDurationSeconds,
-        maxBackoffSeconds: ep.taskQueueTrigger.retryConfig.maxBackoffSeconds,
-        minBackoffSeconds: ep.taskQueueTrigger.retryConfig.minBackoffSeconds,
-        maxDoublings: ep.taskQueueTrigger.retryConfig.maxDoublings,
-        maxAttempts: ep.taskQueueTrigger.retryConfig.maxAttempts,
-      };
-=======
       st.retryConfig = {};
       copyIfPresent(
         st.retryConfig,
@@ -523,7 +491,7 @@
       st.retryConfig = null;
     }
     triggered = { scheduleTrigger: st };
-  } else if (backend.isTaskQueueTriggered(ep)) {
+  } else if (build.isTaskQueueTriggered(ep)) {
     const tq: build.TaskQueueTrigger = {};
     if (ep.taskQueueTrigger.invoker) {
       tq.invoker = ep.taskQueueTrigger.invoker;
@@ -539,7 +507,6 @@
       tq.rateLimits = { ...ep.taskQueueTrigger.rateLimits };
     } else if (ep.taskQueueTrigger.rateLimits === null) {
       tq.rateLimits = null;
->>>>>>> 41ea5e1c
     }
     triggered = { taskQueueTrigger: tq };
   } else if (ep.blockingTrigger) {
@@ -560,7 +527,7 @@
     ...triggered,
   };
   // Allow "serviceAccountEmail" but prefer "serviceAccount"
-  renameIfPresent(parsed, ep, "serviceAccount", "serviceAccountEmail");
+  renameIfPresent(parsed, ep as any as ManifestEndpoint, "serviceAccount", "serviceAccountEmail");
   copyIfPresent(
     parsed,
     ep,
