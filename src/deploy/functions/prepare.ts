import * as clc from "colorette";

import * as args from "./args";
import * as backend from "./backend";
import * as build from "./build";
import * as ensureApiEnabled from "../../ensureApiEnabled";
import * as functionsConfig from "../../functionsConfig";
import * as functionsEnv from "../../functions/env";
import * as runtimes from "./runtimes";
import * as supported from "./runtimes/supported";
import * as validate from "./validate";
import * as ensure from "./ensure";
import {
  functionsOrigin,
  artifactRegistryDomain,
  runtimeconfigOrigin,
  cloudRunApiOrigin,
  eventarcOrigin,
  pubsubOrigin,
  storageOrigin,
} from "../../api";
import { Options } from "../../options";
import {
  EndpointFilter,
  endpointMatchesAnyFilter,
  getEndpointFilters,
  groupEndpointsByCodebase,
  targetCodebases,
} from "./functionsDeployHelper";
import { logLabeledBullet } from "../../utils";
import { getFunctionsConfig, prepareFunctionsUpload } from "./prepareFunctionsUpload";
import { promptForFailurePolicies, promptForMinInstances } from "./prompts";
import { needProjectId, needProjectNumber } from "../../projectUtils";
import { logger } from "../../logger";
import { ensureTriggerRegions } from "./triggerRegionHelper";
import { ensureServiceAgentRoles } from "./checkIam";
import { FirebaseError } from "../../error";
import {
  configForCodebase,
  normalizeAndValidate,
  ValidatedConfig,
} from "../../functions/projectConfig";
import { AUTH_BLOCKING_EVENTS } from "../../functions/events/v1";
import { generateServiceIdentity } from "../../gcp/serviceusage";
import { applyBackendHashToBackends } from "./cache/applyHash";
import { allEndpoints, Backend } from "./backend";
import { assertExhaustive } from "../../functional";
<<<<<<< HEAD
import { prepareDynamicExtensions } from "../extensions/prepare";
import { Context as ExtContext, Payload as ExtPayload } from "../extensions/args";
import { DeployOptions } from "..";
=======
// import { prepareDynamicExtensions } from "../extensions/prepare";
// import { Context as ExtContext, Payload as ExtPayload } from "../extensions/args";
>>>>>>> fb17e78a

export const EVENTARC_SOURCE_ENV = "EVENTARC_CLOUD_EVENT_SOURCE";

/**
 * Prepare functions codebases for deploy.
 */
export async function prepare(
  context: args.Context,
  options: DeployOptions,
  payload: args.Payload,
): Promise<void> {
  const projectId = needProjectId(options);
  const projectNumber = await needProjectNumber(options);

  context.config = normalizeAndValidate(options.config.src.functions);
  context.filters = getEndpointFilters(options); // Parse --only filters for functions.

  const codebases = targetCodebases(context.config, context.filters);
  if (codebases.length === 0) {
    throw new FirebaseError("No function matches given --only filters. Aborting deployment.");
  }
  for (const codebase of codebases) {
    logLabeledBullet("functions", `preparing codebase ${clc.bold(codebase)} for deployment`);
  }

  // ===Phase 0. Check that minimum APIs required for function deploys are enabled.
  const checkAPIsEnabled = await Promise.all([
    ensureApiEnabled.ensure(projectId, functionsOrigin(), "functions"),
    ensureApiEnabled.check(projectId, runtimeconfigOrigin(), "runtimeconfig", /* silent=*/ true),
    ensure.cloudBuildEnabled(projectId),
    ensureApiEnabled.ensure(projectId, artifactRegistryDomain(), "artifactregistry"),
  ]);

  // Get the Firebase Config, and set it on each function in the deployment.
  const firebaseConfig = await functionsConfig.getFirebaseConfig(options);
  context.firebaseConfig = firebaseConfig;
  let runtimeConfig: Record<string, unknown> = { firebase: firebaseConfig };
  if (checkAPIsEnabled[1]) {
    // If runtime config API is enabled, load the runtime config.
    runtimeConfig = { ...runtimeConfig, ...(await getFunctionsConfig(projectId)) };
  }

  context.codebaseDeployEvents = {};

  // ===Phase 1. Load codebases from source.
  const wantBuilds = await loadCodebases(
    context.config,
    options,
    firebaseConfig,
    runtimeConfig,
    context.filters,
  );

  // == Phase 1.5 Prepare extensions found in codebases if any
  // if (Object.values(wantBuilds).some((b) => b.extensions)) {
  //   const extContext: ExtContext = {};
  //   const extPayload: ExtPayload = {};
  //   await prepareDynamicExtensions(extContext, options, extPayload, wantBuilds);
  //   context.extensions = extContext;
  //   payload.extensions = extPayload;
  // }

  // == Phase 2. Resolve build to backend.
  const codebaseUsesEnvs: string[] = [];
  const wantBackends: Record<string, backend.Backend> = {};
  for (const [codebase, wantBuild] of Object.entries(wantBuilds)) {
    const config = configForCodebase(context.config, codebase);
    const firebaseEnvs = functionsEnv.loadFirebaseEnvs(firebaseConfig, projectId);
    const userEnvOpt: functionsEnv.UserEnvsOpts = {
      functionsSource: options.config.path(config.source),
      projectId: projectId,
      projectAlias: options.projectAlias,
    };
    const userEnvs = functionsEnv.loadUserEnvs(userEnvOpt);
    const envs = { ...userEnvs, ...firebaseEnvs };

    const { backend: wantBackend, envs: resolvedEnvs } = await build.resolveBackend({
      build: wantBuild,
      firebaseConfig,
      userEnvOpt,
      userEnvs,
      nonInteractive: options.nonInteractive,
      isEmulator: false,
    });

    let hasEnvsFromParams = false;
    wantBackend.environmentVariables = envs;
    for (const envName of Object.keys(resolvedEnvs)) {
      const isList = resolvedEnvs[envName]?.legalList;
      const envValue = resolvedEnvs[envName]?.toSDK();
      if (
        envValue &&
        !resolvedEnvs[envName].internal &&
        (!Object.prototype.hasOwnProperty.call(wantBackend.environmentVariables, envName) || isList)
      ) {
        wantBackend.environmentVariables[envName] = envValue;
        hasEnvsFromParams = true;
      }
    }

    for (const endpoint of backend.allEndpoints(wantBackend)) {
      endpoint.environmentVariables = { ...wantBackend.environmentVariables } || {};
      let resource: string;
      if (endpoint.platform === "gcfv1") {
        resource = `projects/${endpoint.project}/locations/${endpoint.region}/functions/${endpoint.id}`;
      } else if (endpoint.platform === "gcfv2") {
        // N.B. If GCF starts allowing v1's allowable characters in IDs they're
        // going to need to have a transform to create a service ID (which has a
        // more restrictive character set). We'll need to reimplement that here.
        resource = `projects/${endpoint.project}/locations/${endpoint.region}/services/${endpoint.id}`;
      } else {
        assertExhaustive(endpoint.platform);
      }
      endpoint.environmentVariables[EVENTARC_SOURCE_ENV] = resource;
      endpoint.codebase = codebase;
    }
    wantBackends[codebase] = wantBackend;
    if (functionsEnv.hasUserEnvs(userEnvOpt) || hasEnvsFromParams) {
      codebaseUsesEnvs.push(codebase);
    }

    context.codebaseDeployEvents[codebase] = {
      fn_deploy_num_successes: 0,
      fn_deploy_num_failures: 0,
      fn_deploy_num_canceled: 0,
      fn_deploy_num_skipped: 0,
    };

    if (wantBuild.params.length > 0) {
      if (wantBuild.params.every((p) => p.type !== "secret")) {
        context.codebaseDeployEvents[codebase].params = "env_only";
      } else {
        context.codebaseDeployEvents[codebase].params = "with_secrets";
      }
    } else {
      context.codebaseDeployEvents[codebase].params = "none";
    }
    context.codebaseDeployEvents[codebase].runtime = wantBuild.runtime;
  }

  // ===Phase 2.5. Before proceeding further, let's make sure that we don't have conflicting function names.
  validate.endpointsAreUnique(wantBackends);

  // ===Phase 3. Prepare source for upload.
  context.sources = {};
  for (const [codebase, wantBackend] of Object.entries(wantBackends)) {
    const config = configForCodebase(context.config, codebase);
    const sourceDirName = config.source;
    const sourceDir = options.config.path(sourceDirName);
    const source: args.Source = {};
    if (backend.someEndpoint(wantBackend, () => true)) {
      logLabeledBullet(
        "functions",
        `preparing ${clc.bold(sourceDirName)} directory for uploading...`,
      );
    }
    if (backend.someEndpoint(wantBackend, (e) => e.platform === "gcfv2")) {
      const packagedSource = await prepareFunctionsUpload(sourceDir, config);
      source.functionsSourceV2 = packagedSource?.pathToSource;
      source.functionsSourceV2Hash = packagedSource?.hash;
    }
    if (backend.someEndpoint(wantBackend, (e) => e.platform === "gcfv1")) {
      const packagedSource = await prepareFunctionsUpload(sourceDir, config, runtimeConfig);
      source.functionsSourceV1 = packagedSource?.pathToSource;
      source.functionsSourceV1Hash = packagedSource?.hash;
    }
    context.sources[codebase] = source;
  }

  // ===Phase 4. Fill in details and validate endpoints. We run the check for ALL endpoints - we think it's useful for
  // validations to fail even for endpoints that aren't being deployed so any errors are caught early.
  payload.functions = {};
  const haveBackends = groupEndpointsByCodebase(
    wantBackends,
    backend.allEndpoints(await backend.existingBackend(context)),
  );
  for (const [codebase, wantBackend] of Object.entries(wantBackends)) {
    const haveBackend = haveBackends[codebase] || backend.empty();
    payload.functions[codebase] = { wantBackend, haveBackend };
  }
  for (const [codebase, { wantBackend, haveBackend }] of Object.entries(payload.functions)) {
    inferDetailsFromExisting(wantBackend, haveBackend, codebaseUsesEnvs.includes(codebase));
    await ensureTriggerRegions(wantBackend);
    resolveCpuAndConcurrency(wantBackend);
    validate.endpointsAreValid(wantBackend);
    inferBlockingDetails(wantBackend);
  }

  // ===Phase 5. Enable APIs required by the deploying backends.
  const wantBackend = backend.merge(...Object.values(wantBackends));
  const haveBackend = backend.merge(...Object.values(haveBackends));

  // Enable required APIs. This may come implicitly from triggers (e.g. scheduled triggers
  // require cloudscheudler and, in v1, require pub/sub), or can eventually come from
  // explicit dependencies.
  await Promise.all(
    Object.values(wantBackend.requiredAPIs).map(({ api }) => {
      return ensureApiEnabled.ensure(projectId, api, "functions", /* silent=*/ false);
    }),
  );
  if (backend.someEndpoint(wantBackend, (e) => e.platform === "gcfv2")) {
    // Note: Some of these are premium APIs that require billing to be enabled.
    // We'd eventually have to add special error handling for billing APIs, but
    // enableCloudBuild is called above and has this special casing already.
    const V2_APIS = [cloudRunApiOrigin(), eventarcOrigin(), pubsubOrigin(), storageOrigin()];
    const enablements = V2_APIS.map((api) => {
      return ensureApiEnabled.ensure(context.projectId, api, "functions");
    });
    await Promise.all(enablements);
    // Need to manually kick off the p4sa activation of services
    // that we use with IAM roles assignment.
    const services = ["pubsub.googleapis.com", "eventarc.googleapis.com"];
    const generateServiceAccounts = services.map((service) => {
      return generateServiceIdentity(projectNumber, service, "functions");
    });
    await Promise.all(generateServiceAccounts);
  }

  // ===Phase 6. Ask for user prompts for things might warrant user attentions.
  // We limit the scope endpoints being deployed.
  const matchingBackend = backend.matchingBackend(wantBackend, (endpoint) => {
    return endpointMatchesAnyFilter(endpoint, context.filters);
  });
  await promptForFailurePolicies(options, matchingBackend, haveBackend);
  await promptForMinInstances(options, matchingBackend, haveBackend);

  // ===Phase 7. Finalize preparation by "fixing" all extraneous environment issues like IAM policies.
  // We limit the scope endpoints being deployed.
  await backend.checkAvailability(context, matchingBackend);
  await validate.secretsAreValid(projectId, matchingBackend);
  await ensureServiceAgentRoles(projectId, projectNumber, matchingBackend, haveBackend, options.dryRun);
  await ensure.secretAccess(projectId, matchingBackend, haveBackend, options.dryRun);
  /**
   * ===Phase 8 Generates the hashes for each of the functions now that secret versions have been resolved.
   * This must be called after `await validate.secretsAreValid`.
   */
  updateEndpointTargetedStatus(wantBackends, context.filters || []);
  applyBackendHashToBackends(wantBackends, context);
}

/**
 * Adds information to the want backend types based on what we can infer from prod.
 * This can help us preserve environment variables set out of band, remember the
 * location of a trigger w/o lookup, etc.
 */
export function inferDetailsFromExisting(
  want: backend.Backend,
  have: backend.Backend,
  usedDotenv: boolean,
): void {
  for (const wantE of backend.allEndpoints(want)) {
    const haveE = have.endpoints[wantE.region]?.[wantE.id];
    if (!haveE) {
      continue;
    }

    // Copy the service id over to the new endpoint.
    wantE.runServiceId = haveE.runServiceId;

    // By default, preserve existing environment variables.
    // Only overwrite environment variables when there are user specified environment variables.
    if (!usedDotenv) {
      wantE.environmentVariables = {
        ...haveE.environmentVariables,
        ...wantE.environmentVariables,
      };
    }

    // If the instance size is set out of bounds or was previously set and is now
    // unset we still need to remember it so that the min instance price estimator
    // is accurate. If, on the other hand, we have a null value for availableMemoryMb
    // we need to keep that null (meaning "use defaults").
    if (typeof wantE.availableMemoryMb === "undefined" && haveE.availableMemoryMb) {
      wantE.availableMemoryMb = haveE.availableMemoryMb;
    }

    if (typeof wantE.cpu === "undefined" && haveE.cpu) {
      wantE.cpu = haveE.cpu;
    }

    // N.B. concurrency has different defaults based on CPU. If the customer
    // only specifies CPU and they change that specification to < 1, we should
    // turn off concurrency.
    // We'll handle this in setCpuAndConcurrency

    wantE.securityLevel = haveE.securityLevel ? haveE.securityLevel : "SECURE_ALWAYS";

    maybeCopyTriggerRegion(wantE, haveE);
  }
}

function maybeCopyTriggerRegion(wantE: backend.Endpoint, haveE: backend.Endpoint): void {
  if (!backend.isEventTriggered(wantE) || !backend.isEventTriggered(haveE)) {
    return;
  }
  if (wantE.eventTrigger.region || !haveE.eventTrigger.region) {
    return;
  }

  // Don't copy the region if anything about the trigger resource changed. It's possible
  // they changed the region
  if (
    JSON.stringify(haveE.eventTrigger.eventFilters) !==
    JSON.stringify(wantE.eventTrigger.eventFilters)
  ) {
    return;
  }
  wantE.eventTrigger.region = haveE.eventTrigger.region;
}

/**
 * Determines whether endpoints are targeted by an --only flag.
 */
export function updateEndpointTargetedStatus(
  wantBackends: Record<string, Backend>,
  endpointFilters: EndpointFilter[],
): void {
  for (const wantBackend of Object.values(wantBackends)) {
    for (const endpoint of allEndpoints(wantBackend)) {
      endpoint.targetedByOnly = endpointMatchesAnyFilter(endpoint, endpointFilters);
    }
  }
}

/** Figures out the blocking endpoint options by taking the OR of every trigger option and reassigning that value back to the endpoint. */
export function inferBlockingDetails(want: backend.Backend): void {
  const authBlockingEndpoints = backend
    .allEndpoints(want)
    .filter(
      (ep) =>
        backend.isBlockingTriggered(ep) &&
        AUTH_BLOCKING_EVENTS.includes(ep.blockingTrigger.eventType as any),
    ) as (backend.Endpoint & backend.BlockingTriggered)[];

  if (authBlockingEndpoints.length === 0) {
    return;
  }

  let accessToken = false;
  let idToken = false;
  let refreshToken = false;
  for (const blockingEp of authBlockingEndpoints) {
    accessToken ||= !!blockingEp.blockingTrigger.options?.accessToken;
    idToken ||= !!blockingEp.blockingTrigger.options?.idToken;
    refreshToken ||= !!blockingEp.blockingTrigger.options?.refreshToken;
  }
  for (const blockingEp of authBlockingEndpoints) {
    if (!blockingEp.blockingTrigger.options) {
      blockingEp.blockingTrigger.options = {};
    }
    blockingEp.blockingTrigger.options.accessToken = accessToken;
    blockingEp.blockingTrigger.options.idToken = idToken;
    blockingEp.blockingTrigger.options.refreshToken = refreshToken;
  }
}

/**
 * Assigns the CPU level to a function based on its memory if CPU is not
 * provided and sets concurrency based on the CPU level if not provided.
 * After this function, CPU will be a real number and not "gcf_gen1".
 */
export function resolveCpuAndConcurrency(want: backend.Backend): void {
  for (const e of backend.allEndpoints(want)) {
    if (e.platform === "gcfv1") {
      continue;
    }
    if (e.cpu === "gcf_gen1") {
      e.cpu = backend.memoryToGen1Cpu(e.availableMemoryMb || backend.DEFAULT_MEMORY);
    } else if (!e.cpu) {
      e.cpu = backend.memoryToGen2Cpu(e.availableMemoryMb || backend.DEFAULT_MEMORY);
    }

    if (!e.concurrency) {
      e.concurrency = e.cpu >= 1 ? backend.DEFAULT_CONCURRENCY : 1;
    }
  }
}

/**
 * Exported for use by an internal command (internaltesting:functions:discover) only.
 * @internal
 */
export async function loadCodebases(
  config: ValidatedConfig,
  options: Options,
  firebaseConfig: args.FirebaseConfig,
  runtimeConfig: Record<string, unknown>,
  filters?: EndpointFilter[],
): Promise<Record<string, build.Build>> {
  const codebases = targetCodebases(config, filters);
  const projectId = needProjectId(options);

  const wantBuilds: Record<string, build.Build> = {};
  for (const codebase of codebases) {
    const codebaseConfig = configForCodebase(config, codebase);
    const sourceDirName = codebaseConfig.source;
    if (!sourceDirName) {
      throw new FirebaseError(
        `No functions code detected at default location (./functions), and no functions source defined in firebase.json`,
      );
    }
    const sourceDir = options.config.path(sourceDirName);
    const delegateContext: runtimes.DelegateContext = {
      projectId,
      sourceDir,
      projectDir: options.config.projectDir,
      runtime: codebaseConfig.runtime,
    };
    const firebaseJsonRuntime = codebaseConfig.runtime;
    if (firebaseJsonRuntime && !supported.isRuntime(firebaseJsonRuntime as string)) {
      throw new FirebaseError(
        `Functions codebase ${codebase} has invalid runtime ` +
          `${firebaseJsonRuntime} specified in firebase.json. Valid values are: \n` +
          Object.keys(supported.RUNTIMES)
            .map((s) => `- ${s}`)
            .join("\n"),
      );
    }
    const runtimeDelegate = await runtimes.getRuntimeDelegate(delegateContext);
    logger.debug(`Validating ${runtimeDelegate.language} source`);
    supported.guardVersionSupport(runtimeDelegate.runtime);
    await runtimeDelegate.validate();
    logger.debug(`Building ${runtimeDelegate.language} source`);
    await runtimeDelegate.build();

    const firebaseEnvs = functionsEnv.loadFirebaseEnvs(firebaseConfig, projectId);
    logLabeledBullet(
      "functions",
      `Loading and analyzing source code for codebase ${codebase} to determine what to deploy`,
    );
    wantBuilds[codebase] = await runtimeDelegate.discoverBuild(runtimeConfig, {
      ...firebaseEnvs,
      // Quota project is required when using GCP's Client-based APIs
      // Some GCP client SDKs, like Vertex AI, requires appropriate quota project setup
      // in order for .init() calls to succeed.
      GOOGLE_CLOUD_QUOTA_PROJECT: projectId,
    });
    wantBuilds[codebase].runtime = codebaseConfig.runtime;
  }
  return wantBuilds;
}<|MERGE_RESOLUTION|>--- conflicted
+++ resolved
@@ -45,14 +45,9 @@
 import { applyBackendHashToBackends } from "./cache/applyHash";
 import { allEndpoints, Backend } from "./backend";
 import { assertExhaustive } from "../../functional";
-<<<<<<< HEAD
-import { prepareDynamicExtensions } from "../extensions/prepare";
-import { Context as ExtContext, Payload as ExtPayload } from "../extensions/args";
-import { DeployOptions } from "..";
-=======
 // import { prepareDynamicExtensions } from "../extensions/prepare";
 // import { Context as ExtContext, Payload as ExtPayload } from "../extensions/args";
->>>>>>> fb17e78a
+import { DeployOptions } from "..";
 
 export const EVENTARC_SOURCE_ENV = "EVENTARC_CLOUD_EVENT_SOURCE";
 
