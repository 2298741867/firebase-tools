--- conflicted
+++ resolved
@@ -20,11 +20,8 @@
 import { ensureServiceAgentRoles } from "./checkIam";
 import { FirebaseError } from "../../error";
 import { normalizeAndValidate } from "../../functions/projectConfig";
-<<<<<<< HEAD
 import { serviceForEndpoint } from "./services";
-=======
 import { previews } from "../../previews";
->>>>>>> 2d21bb2f
 
 function hasUserConfig(config: Record<string, unknown>): boolean {
   // "firebase" key is always going to exist in runtime config.
