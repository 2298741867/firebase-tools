import * as clc from "colorette";

import { ensure } from "../../ensureApiEnabled";
import { FirebaseError, isBillingError } from "../../error";
import { logLabeledBullet, logLabeledSuccess } from "../../utils";
import { checkServiceAgentRole, ensureServiceAgentRole } from "../../gcp/secretManager";
import { getProject, ProjectInfo } from "../../management/projects";
import { assertExhaustive } from "../../functional";
import { cloudbuildOrigin } from "../../api";
import * as backend from "./backend";
import { getDefaultServiceAccount } from "../../gcp/computeEngine";

const FAQ_URL = "https://firebase.google.com/support/faq#functions-runtime";

const metadataCallCache: Map<string, Promise<ProjectInfo>> = new Map();

/**
 *  By default:
 *    1. GCFv1 uses App Engine default service account.
 *    2. GCFv2 (Cloud Run) uses Compute Engine default service account.
 */
export async function defaultServiceAccount(e: backend.Endpoint): Promise<string> {
  let metadataCall = metadataCallCache.get(e.project);
  if (!metadataCall) {
    metadataCall = getProject(e.project);
    metadataCallCache.set(e.project, metadataCall);
  }
  const metadata = await metadataCall;
  if (e.platform === "gcfv1") {
    return `${metadata.projectId}@appspot.gserviceaccount.com`;
<<<<<<< HEAD
  } else if (e.platform === "gcfv2" || e.platform === "run") {
    return `${metadata.projectNumber}-compute@developer.gserviceaccount.com`;
=======
  } else if (e.platform === "gcfv2") {
    return await getDefaultServiceAccount(metadata.projectNumber);
>>>>>>> 39145d7b
  }
  assertExhaustive(e.platform);
}

function nodeBillingError(projectId: string): FirebaseError {
  return new FirebaseError(
    `Cloud Functions deployment requires the pay-as-you-go (Blaze) billing plan. To upgrade your project, visit the following URL:

https://console.firebase.google.com/project/${projectId}/usage/details

For additional information about this requirement, see Firebase FAQs:

${FAQ_URL}`,
    { exit: 1 },
  );
}

function nodePermissionError(projectId: string): FirebaseError {
  return new FirebaseError(`Cloud Functions deployment requires the Cloud Build API to be enabled. The current credentials do not have permission to enable APIs for project ${clc.bold(
    projectId,
  )}.

Please ask a project owner to visit the following URL to enable Cloud Build:

https://console.cloud.google.com/apis/library/cloudbuild.googleapis.com?project=${projectId}

For additional information about this requirement, see Firebase FAQs:
${FAQ_URL}
`);
}

function isPermissionError(e: { context?: { body?: { error?: { status?: string } } } }): boolean {
  return e.context?.body?.error?.status === "PERMISSION_DENIED";
}

/**
 * Checks for various warnings and API enablements needed based on the runtime
 * of the deployed functions.
 *
 * @param projectId Project ID upon which to check enablement.
 */
export async function cloudBuildEnabled(projectId: string): Promise<void> {
  try {
    await ensure(projectId, cloudbuildOrigin(), "functions");
  } catch (e: any) {
    if (isBillingError(e)) {
      throw nodeBillingError(projectId);
    } else if (isPermissionError(e)) {
      throw nodePermissionError(projectId);
    }

    throw e;
  }
}

/**
 * Returns a mapping of all secrets declared in a stack to the bound service accounts.
 */
async function secretsToServiceAccounts(b: backend.Backend): Promise<Record<string, Set<string>>> {
  const secretsToSa: Record<string, Set<string>> = {};
  for (const e of backend.allEndpoints(b)) {
    // BUG BUG BUG? Test whether we've resolved e.serviceAccount to be project-relative
    // by this point.
    const sa = e.serviceAccount || ((await module.exports.defaultServiceAccount(e)) as string);
    for (const s of e.secretEnvironmentVariables || []) {
      const serviceAccounts = secretsToSa[s.secret] || new Set();
      serviceAccounts.add(sa);
      secretsToSa[s.secret] = serviceAccounts;
    }
  }
  return secretsToSa;
}

/**
 * Ensures that runtime service account has access to the secrets.
 *
 * To avoid making more than one simultaneous call to setIamPolicy calls per secret, the function batches all
 * service account that requires access to it.
 */
export async function secretAccess(
  projectId: string,
  wantBackend: backend.Backend,
  haveBackend: backend.Backend,
  dryRun?: boolean,
) {
  const ensureAccess = async (secret: string, serviceAccounts: string[]) => {
    logLabeledBullet(
      "functions",
      `ensuring ${clc.bold(serviceAccounts.join(", "))} access to secret ${clc.bold(secret)}.`,
    );
    if (dryRun) {
      const check = await checkServiceAgentRole(
        { name: secret, projectId },
        serviceAccounts,
        "roles/secretmanager.secretAccessor",
      );
      if (check.length) {
        logLabeledBullet(
          "functions",
          `On your next deploy, ${clc.bold(serviceAccounts.join(", "))} will be granted access to secret ${clc.bold(secret)}.`,
        );
      }
    } else {
      await ensureServiceAgentRole(
        { name: secret, projectId },
        serviceAccounts,
        "roles/secretmanager.secretAccessor",
      );
    }
    logLabeledSuccess(
      "functions",
      `ensured ${clc.bold(serviceAccounts.join(", "))} access to ${clc.bold(secret)}.`,
    );
  };

  const wantSecrets = await secretsToServiceAccounts(wantBackend);
  const haveSecrets = await secretsToServiceAccounts(haveBackend);

  // Remove secret/service account pairs that already exists to avoid unnecessary IAM calls.
  for (const [secret, serviceAccounts] of Object.entries(haveSecrets)) {
    for (const serviceAccount of serviceAccounts) {
      wantSecrets[secret]?.delete(serviceAccount);
    }
    if (wantSecrets[secret]?.size === 0) {
      delete wantSecrets[secret];
    }
  }

  const ensure = [];
  for (const [secret, serviceAccounts] of Object.entries(wantSecrets)) {
    ensure.push(ensureAccess(secret, Array.from(serviceAccounts)));
  }
  await Promise.all(ensure);
}<|MERGE_RESOLUTION|>--- conflicted
+++ resolved
@@ -28,13 +28,8 @@
   const metadata = await metadataCall;
   if (e.platform === "gcfv1") {
     return `${metadata.projectId}@appspot.gserviceaccount.com`;
-<<<<<<< HEAD
   } else if (e.platform === "gcfv2" || e.platform === "run") {
-    return `${metadata.projectNumber}-compute@developer.gserviceaccount.com`;
-=======
-  } else if (e.platform === "gcfv2") {
     return await getDefaultServiceAccount(metadata.projectNumber);
->>>>>>> 39145d7b
   }
   assertExhaustive(e.platform);
 }
