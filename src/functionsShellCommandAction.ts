/* eslint-disable @typescript-eslint/ban-ts-comment */
import * as clc from "colorette";
import * as repl from "repl";
import * as _ from "lodash";
import * as request from "request";
import * as util from "util";

<<<<<<< HEAD
import * as shell from "./emulator/functionsEmulatorShell";
import * as commandUtils from "./emulator/commandUtils";
import * as LocalFunction from "./localFunction";
=======
import { FunctionsServer } from "./serve/functions";
import LocalFunction from "./localFunction";
>>>>>>> c37634ab
import * as utils from "./utils";
import { FunctionsServer } from "./serve/functions";
import { logger } from "./logger";
import { EMULATORS_SUPPORTED_BY_FUNCTIONS, EmulatorInfo, Emulators } from "./emulator/types";
import { EmulatorHubClient } from "./emulator/hubClient";
import { resolveHostAndAssignPorts } from "./emulator/portUtils";
import { Options } from "./options";
import { Constants } from "./emulator/constants";
import { needProjectId } from "./projectUtils";

const serveFunctions = new FunctionsServer();

export const actionFunction = async (options: Options) => {
  if (typeof options.port === "string") {
    options.port = parseInt(options.port, 10);
  }

  let debugPort = undefined;
  if (options.inspectFunctions) {
    debugPort = commandUtils.parseInspectionPort(options);
  }

  needProjectId(options);
  const hubClient = new EmulatorHubClient(options.project!);

  let remoteEmulators: Record<string, EmulatorInfo> = {};
  if (hubClient.foundHub()) {
    remoteEmulators = await hubClient.getEmulators();
    logger.debug("Running emulators: ", remoteEmulators);
  }

  const runningEmulators = EMULATORS_SUPPORTED_BY_FUNCTIONS.filter(
    (e) => remoteEmulators[e] !== undefined
  );
  const otherEmulators = EMULATORS_SUPPORTED_BY_FUNCTIONS.filter(
    (e) => remoteEmulators[e] === undefined
  );

  let host = Constants.getDefaultHost();
  // If the port was not set by the --port flag or determined from 'firebase.json', just scan
  // up from 5000
  let port = 5000;
  if (typeof options.port === "number") {
    port = options.port;
  }

  const functionsInfo = remoteEmulators[Emulators.FUNCTIONS];
  if (functionsInfo) {
    utils.logLabeledWarning(
      "functions",
      `You are already running the Cloud Functions emulator on port ${functionsInfo.port}. Running the emulator and the Functions shell simultaenously can result in unexpected behavior.`
    );
  } else if (!options.port) {
    // If the user did not pass in any port and the functions emulator is not already running, we can
    // use the port defined for the Functions emulator in their firebase.json
    port = options.config.src.emulators?.functions?.port ?? port;
    host = options.config.src.emulators?.functions?.host ?? host;
    options.host = host;
  }

  const listen = (
    await resolveHostAndAssignPorts({
      [Emulators.FUNCTIONS]: { host, port },
    })
  ).functions;
  // TODO: Listen on secondary addresses.
  options.host = listen[0].address;
  options.port = listen[0].port;

  return serveFunctions
    .start(options, {
      quiet: true,
      remoteEmulators,
      debugPort,
    })
    .then(() => {
      return serveFunctions.connect();
    })
    .then(() => {
      const instance = serveFunctions.get();
      const emulator = new shell.FunctionsEmulatorShell(instance);

      if (emulator.emulatedFunctions && emulator.emulatedFunctions.length === 0) {
        logger.info("No functions emulated.");
        process.exit();
      }

      const initializeContext = (context: any) => {
        for (const trigger of emulator.triggers) {
          if (emulator.emulatedFunctions.includes(trigger.id)) {
            const localFunction = new LocalFunction(trigger, emulator.urls, emulator);
            const triggerNameDotNotation = trigger.name.replace(/-/g, ".");
            _.set(context, triggerNameDotNotation, localFunction.makeFn());
          }
        }
        context.help =
          "Instructions for the Functions Shell can be found at: " +
          "https://firebase.google.com/docs/functions/local-emulator";
      };

      for (const e of runningEmulators) {
        const info = remoteEmulators[e];
        utils.logLabeledBullet(
          "functions",
          `Connected to running ${clc.bold(e)} emulator at ${info.host}:${
            info.port
          }, calls to this service will affect the emulator`
        );
      }
      utils.logLabeledWarning(
        "functions",
        `The following emulators are not running, calls to these services will affect production: ${clc.bold(
          otherEmulators.join(", ")
        )}`
      );

      const writer = (output: any) => {
        // Prevent full print out of Request object when a request is made
        // @ts-ignore
        if (output instanceof request.Request) {
          return "Sent request to function.";
        }
        return util.inspect(output);
      };

      const prompt = "firebase > ";

      const replServer = repl.start({
        prompt: prompt,
        writer: writer,
        useColors: true,
      });
      initializeContext(replServer.context);
      replServer.on("reset", initializeContext);

      return new Promise((resolve) => {
        replServer.on("exit", () => {
          return serveFunctions.stop().then(resolve).catch(resolve);
        });
      });
    });
};<|MERGE_RESOLUTION|>--- conflicted
+++ resolved
@@ -5,14 +5,10 @@
 import * as request from "request";
 import * as util from "util";
 
-<<<<<<< HEAD
 import * as shell from "./emulator/functionsEmulatorShell";
 import * as commandUtils from "./emulator/commandUtils";
-import * as LocalFunction from "./localFunction";
-=======
 import { FunctionsServer } from "./serve/functions";
 import LocalFunction from "./localFunction";
->>>>>>> c37634ab
 import * as utils from "./utils";
 import { FunctionsServer } from "./serve/functions";
 import { logger } from "./logger";
