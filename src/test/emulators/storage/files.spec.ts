--- conflicted
+++ resolved
@@ -161,7 +161,7 @@
           decodedObjectId: "dir%2Fobject",
           urlTtlSeconds: 100,
           urlUsableSeconds: currentDate,
-          url: "http://localhost:9000",
+          url: "localhost:9000",
         });
 
         const signature = createSignature(unsignedUrl);
@@ -174,11 +174,7 @@
             urlTtlSeconds: 100,
             urlUsableSeconds: currentDate,
           },
-<<<<<<< HEAD
-          baseUrl: "http://localhost:9000",
-=======
           baseUrl: "localhost:9000",
->>>>>>> fd62be2d
         });
 
         expect(metadata.contentType).to.equal("mime/type");
@@ -187,7 +183,6 @@
 
       it("should throw an error if request is not authorized", () => {
         const storageLayer = getStorageLayer(ALWAYS_FALSE_RULES_VALIDATOR);
-
         expect(
           storageLayer.getObject({
             bucketId: "bucket",
@@ -289,7 +284,7 @@
         const unsignedUrl = createUnsignedUrl({
           bucketId: "10",
           decodedObjectId: "dir%2Fobject",
-          url: "http://localhost:9000",
+          url: "localhost:9000",
           urlUsableSeconds: getCurrentDate(),
           urlTtlSeconds: SIGNED_URL_DEFAULT_TTL_SECONDS,
         });
@@ -310,11 +305,7 @@
               bucketId: paramToChange === "bucketId" ? "11" : "10",
               decodedObjectId:
                 paramToChange === "decodedObjectId" ? "dir%2FBadobject" : "dir%2Fobject",
-<<<<<<< HEAD
-              baseUrl: paramToChange === "url" ? "badurl:0000" : "http://localhost:9000",
-=======
               baseUrl: paramToChange === "url" ? "badurl:0000" : "localhost:9000",
->>>>>>> fd62be2d
               signedUrl: {
                 urlSignature: signature,
                 urlTtlSeconds:
@@ -365,11 +356,7 @@
           storageLayer.generateSignedUrl({
             bucketId: "10",
             decodedObjectId: "dir%2Fobject",
-<<<<<<< HEAD
-            baseUrl: "http://localhost:9000",
-=======
             baseUrl: "localhost:9000",
->>>>>>> fd62be2d
             ttlSeconds: 1.4,
           })
         ).to.be.rejectedWith(BadRequestError);
@@ -385,11 +372,7 @@
             storageLayer.generateSignedUrl({
               bucketId: "10",
               decodedObjectId: "dir%2Fobject",
-<<<<<<< HEAD
-              baseUrl: "http://localhost:9000",
-=======
               baseUrl: "localhost:9000",
->>>>>>> fd62be2d
               ttlSeconds: time === SIGNED_URL_MAX_TTL_SECONDS ? SIGNED_URL_MAX_TTL_SECONDS + 1 : 0,
             })
           ).to.be.rejectedWith(BadRequestError);
@@ -403,11 +386,7 @@
           storageLayer.generateSignedUrl({
             bucketId: "10",
             decodedObjectId: "dir%2Fobject",
-<<<<<<< HEAD
-            baseUrl: "http://localhost:9000",
-=======
             baseUrl: "localhost:9000",
->>>>>>> fd62be2d
             ttlSeconds: 10,
           })
         ).to.be.rejectedWith(ForbiddenError);
@@ -419,11 +398,7 @@
           storageLayer.generateSignedUrl({
             bucketId: "10",
             decodedObjectId: "dir%2Fobject",
-<<<<<<< HEAD
-            baseUrl: "http://localhost:9000",
-=======
             baseUrl: "localhost:9000",
->>>>>>> fd62be2d
             ttlSeconds: 10,
           })
         ).to.be.rejectedWith(NotFoundError);
@@ -443,17 +418,13 @@
           decodedObjectId: "dir%2Fobject",
           urlTtlSeconds: 1,
           urlUsableSeconds: "*",
-          url: "http://localhost:9000",
+          url: "localhost:9000",
         });
 
         const signedUrlObject = await storageLayer.generateSignedUrl({
           bucketId: "bucket",
           decodedObjectId: "dir%2Fobject",
-<<<<<<< HEAD
-          baseUrl: "http://localhost:9000",
-=======
           baseUrl: "localhost:9000",
->>>>>>> fd62be2d
           ttlSeconds: 1,
         });
 
