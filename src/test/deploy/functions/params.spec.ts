import * as chai from "chai";
import * as sinon from "sinon";

import * as prompt from "../../../prompt";
import * as params from "../../../deploy/functions/params";

const expect = chai.expect;

describe("CEL resolution", () => {
  it("can interpolate a provided param into a CEL expression", () => {
    expect(
      params.resolveString("{{ params.foo }} baz", {
        foo: new params.ParamValue("bar", false, { string: true }),
      })
    ).to.equal("bar baz");
  });

  it("can interpolate multiple params into a CEL expression", () => {
    expect(
      params.resolveString("{{ params.foo }} {{ params.bar }}", {
        foo: new params.ParamValue("asdf", false, { string: true }),
        bar: new params.ParamValue("jkl;", false, { string: true }),
      })
    ).to.equal("asdf jkl;");
  });

  it("throws instead of coercing a param value with the wrong type", () => {
    expect(() =>
      params.resolveString("{{ params.foo }}", {
        foo: new params.ParamValue("0", false, { number: true }),
      })
    ).to.throw();
    expect(() =>
      params.resolveInt("{{ params.foo }}", {
        foo: new params.ParamValue("asdf", false, { string: true }),
      })
    ).to.throw();
  });

  it("can't handle non-identity CEL expressions yet", () => {
    expect(() =>
      params.resolveString("{{ params.foo == 0 ? 'asdf' : 'jkl;' }}", {
        foo: new params.ParamValue("0", false, { number: true }),
      })
    ).to.throw();
  });
});

describe("resolveParams", () => {
  let promptOnce: sinon.SinonStub;

  beforeEach(() => {
    promptOnce = sinon.stub(prompt, "promptOnce");
  });

  afterEach(() => {
    promptOnce.restore();
  });

  it("can pull a literal value out of the dotenvs, with any type valid", async () => {
    const paramsToResolve: params.Param[] = [
      {
        name: "foo",
        type: "string",
      },
      {
        name: "bar",
        type: "int",
      },
    ];
    const userEnv: Record<string, params.ParamValue> = {
      foo: new params.ParamValue("bar", false, { string: true, number: true, boolean: true }),
      bar: new params.ParamValue("24", false, { string: true, number: true, boolean: true }),
      baz: new params.ParamValue("true", false, { string: true, number: true, boolean: true }),
    };
    await expect(params.resolveParams(paramsToResolve, "", userEnv)).to.eventually.deep.equal({
      foo: new params.ParamValue("bar", false, { string: true, number: true, boolean: true }),
      bar: new params.ParamValue("24", false, { string: true, number: true, boolean: true }),
    });

    /* TODO(vsfan@): should we ever reject param values from .env files based on the appearance of the string?
  it("errors when the dotenvs provide a value of the wrong type", async () => {
    const paramsToResolve: params.Param[] = [
      {
        name: "foo",
        type: "string",
      },
    ];
    const userEnv: Record<string, params.ParamValue> = {
      foo: new params.ParamValue("22", false, { number: true }),
    };
    await expect(params.resolveParams(paramsToResolve, "", userEnv)).to.eventually.be.rejected;
    */
  });

  it("can use a provided literal", async () => {
    const paramsToResolve: params.Param[] = [
      {
        name: "foo",
        default: "bar",
        type: "string",
<<<<<<< HEAD
        input: { type: "text" },
=======
        input: { text: {} },
>>>>>>> c760e06d
      },
    ];
    promptOnce.resolves("bar");
    await expect(params.resolveParams(paramsToResolve, "", {})).to.eventually.deep.equal({
      foo: new params.ParamValue("bar", false, { string: true }),
    });
  });

  it("can resolve a CEL identity expression", async () => {
    const paramsToResolve: params.Param[] = [
      {
        name: "foo",
        default: "baz",
        type: "string",
<<<<<<< HEAD
        input: { type: "text" },
=======
        input: { text: {} },
>>>>>>> c760e06d
      },
      {
        name: "bar",
        default: "{{ params.foo }}",
        type: "string",
<<<<<<< HEAD
        input: { type: "text" },
=======
        input: { text: {} },
>>>>>>> c760e06d
      },
    ];
    promptOnce.resolves("baz");
    await params.resolveParams(paramsToResolve, "", {});
    expect(promptOnce.getCall(1).args[0].default).to.eq("baz");
  });

  it("can resolve a CEL expression containing only identities", async () => {
    const paramsToResolve: params.Param[] = [
      {
        name: "foo",
        default: "baz",
        type: "string",
<<<<<<< HEAD
        input: { type: "text" },
=======
        input: { text: {} },
>>>>>>> c760e06d
      },
      {
        name: "bar",
        default: "{{ params.foo }}/quox",
        type: "string",
<<<<<<< HEAD
        input: { type: "text" },
=======
        input: { text: {} },
>>>>>>> c760e06d
      },
    ];
    promptOnce.resolves("baz");
    await params.resolveParams(paramsToResolve, "", {});
    expect(promptOnce.getCall(1).args[0].default).to.eq("baz/quox");
  });

  it("errors when the default is an unresolvable CEL expression", async () => {
    const paramsToResolve: params.Param[] = [
      {
        name: "bar",
        default: "{{ params.foo }}",
        type: "string",
<<<<<<< HEAD
        input: { type: "text" },
=======
        input: { text: {} },
>>>>>>> c760e06d
      },
    ];
    promptOnce.resolves("");
    await expect(params.resolveParams(paramsToResolve, "", {})).to.eventually.be.rejected;
  });

  it("errors when the default is a CEL expression that resolves to the wrong type", async () => {
    const paramsToResolve: params.Param[] = [
      {
        name: "foo",
        default: "22",
        type: "string",
<<<<<<< HEAD
        input: { type: "text" },
=======
        input: { text: {} },
>>>>>>> c760e06d
      },
      {
        name: "bar",
        default: "{{ params.foo }}",
        type: "int",
<<<<<<< HEAD
        input: { type: "text" },
=======
        input: { text: {} },
>>>>>>> c760e06d
      },
    ];
    promptOnce.resolves("22");
    await expect(params.resolveParams(paramsToResolve, "", {})).to.eventually.be.rejected;
  });
});<|MERGE_RESOLUTION|>--- conflicted
+++ resolved
@@ -99,11 +99,7 @@
         name: "foo",
         default: "bar",
         type: "string",
-<<<<<<< HEAD
-        input: { type: "text" },
-=======
         input: { text: {} },
->>>>>>> c760e06d
       },
     ];
     promptOnce.resolves("bar");
@@ -118,21 +114,13 @@
         name: "foo",
         default: "baz",
         type: "string",
-<<<<<<< HEAD
-        input: { type: "text" },
-=======
         input: { text: {} },
->>>>>>> c760e06d
       },
       {
         name: "bar",
         default: "{{ params.foo }}",
         type: "string",
-<<<<<<< HEAD
-        input: { type: "text" },
-=======
         input: { text: {} },
->>>>>>> c760e06d
       },
     ];
     promptOnce.resolves("baz");
@@ -146,21 +134,13 @@
         name: "foo",
         default: "baz",
         type: "string",
-<<<<<<< HEAD
-        input: { type: "text" },
-=======
         input: { text: {} },
->>>>>>> c760e06d
       },
       {
         name: "bar",
         default: "{{ params.foo }}/quox",
         type: "string",
-<<<<<<< HEAD
-        input: { type: "text" },
-=======
         input: { text: {} },
->>>>>>> c760e06d
       },
     ];
     promptOnce.resolves("baz");
@@ -174,11 +154,7 @@
         name: "bar",
         default: "{{ params.foo }}",
         type: "string",
-<<<<<<< HEAD
-        input: { type: "text" },
-=======
         input: { text: {} },
->>>>>>> c760e06d
       },
     ];
     promptOnce.resolves("");
@@ -191,21 +167,13 @@
         name: "foo",
         default: "22",
         type: "string",
-<<<<<<< HEAD
-        input: { type: "text" },
-=======
         input: { text: {} },
->>>>>>> c760e06d
       },
       {
         name: "bar",
         default: "{{ params.foo }}",
         type: "int",
-<<<<<<< HEAD
-        input: { type: "text" },
-=======
         input: { text: {} },
->>>>>>> c760e06d
       },
     ];
     promptOnce.resolves("22");
