import { expect } from "chai";

import * as backend from "../../../../../deploy/functions/backend";
import * as build from "../../../../../deploy/functions/build";
import { Runtime } from "../../../../../deploy/functions/runtimes";
import * as v1alpha1 from "../../../../../deploy/functions/runtimes/discovery/v1alpha1";
import { BEFORE_CREATE_EVENT } from "../../../../../functions/events/v1";
import { Param } from "../../../../../deploy/functions/params";
import { FirebaseError } from "../../../../../error";

const PROJECT = "project";
const REGION = "region";
const RUNTIME: Runtime = "node14";
const MIN_WIRE_ENDPOINT: Omit<v1alpha1.WireEndpoint, "httpsTrigger"> = {
  entryPoint: "entryPoint",
};

describe("buildFromV1Alpha", () => {
  const MIN_ENDPOINT: Omit<build.Endpoint, "httpsTrigger"> = {
    entryPoint: "entryPoint",
    platform: "gcfv2",
    project: PROJECT,
    region: [REGION],
    runtime: RUNTIME,
  };

  describe("parser errors", () => {
    function assertParserError(obj: unknown): void {
      expect(() => v1alpha1.buildFromV1Alpha1(obj, PROJECT, REGION, RUNTIME)).to.throw(
        FirebaseError
      );
    }

    describe("build keys", () => {
      it("throws on the empty object", () => {
        assertParserError({});
      });

      const invalidTopLevelKeys = {
        requiredAPIS: ["cloudscheduler.googleapis.com"],
        endpoints: [],
      };
      for (const [key, value] of Object.entries(invalidTopLevelKeys)) {
        it(`throws on invalid value for top-level key ${key}`, () => {
          const obj = {
            requiredAPIs: [],
            endpoints: {},
            [key]: value,
          };
          assertParserError(obj);
        });
      }

      it("throws on unknown keys", () => {
        assertParserError({ eventArcTriggers: [] });
      });
    }); // top level keys

    describe("Endpoint keys", () => {
      it("invalid keys", () => {
        assertParserError({
          endpoints: {
            id: {
              ...MIN_WIRE_ENDPOINT,
              httpsTrigger: {},
              invalid: "key",
            },
          },
        });
      });

      for (const key of Object.keys(MIN_ENDPOINT)) {
        it(`missing Endpoint key ${key}`, () => {
          const func = { ...MIN_ENDPOINT, httpsTrigger: {} } as Record<string, unknown>;
          delete func[key];
          assertParserError({ cloudFunctions: [func] });
        });
      }

      const invalidFunctionEntries = {
        platform: 2,
        id: 1,
        region: "us-central1",
        project: 42,
        runtime: null,
        entryPoint: 5,
        availableMemoryMb: "2GB",
        maxInstances: "2",
        minInstances: "1",
        serviceAccount: { ldap: "inlined" },
        timeoutSeconds: "60s",
        trigger: [],
        vpcConnector: 2,
        vpcConnectorEgressSettings: {},
        labels: "yes",
        ingressSettings: true,
        cpu: "gcf_gen6",
      };
      for (const [key, value] of Object.entries(invalidFunctionEntries)) {
        it(`invalid value for CloudFunction key ${key}`, () => {
          const endpoint = {
            ...MIN_ENDPOINT,
            httpsTrigger: {},
            [key]: value,
          };
          assertParserError({ endpoints: { endpoint } });
        });
      }
    }); // Top level function keys

    describe("Event triggers", () => {
      const validTrigger: build.EventTrigger = {
        eventType: "google.pubsub.v1.topic.publish",
        eventFilters: { resource: "projects/p/topics/t" },
        retry: true,
        region: "global",
        serviceAccount: "root@",
      };
      it(`missing event trigger key eventType`, () => {
        const eventTrigger = { ...validTrigger } as Record<string, unknown>;
        delete eventTrigger["eventType"];
        assertParserError({
          endpoints: {
            func: { ...MIN_ENDPOINT, eventTrigger },
          },
        });
      });

      const invalidEntries = {
        eventType: { foo: "bar" },
        eventFilters: 42,
        retry: {},
        region: ["us-central1"],
        serviceAccount: ["ldap"],
        channel: "foo/bar/channel-id",
      };
      for (const [key, value] of Object.entries(invalidEntries)) {
        it(`invalid value for event trigger key ${key}`, () => {
          const eventTrigger = {
            ...validTrigger,
            [key]: value,
          };
          assertParserError({
            endpoints: {
              func: { ...MIN_ENDPOINT, eventTrigger },
            },
          });
        });
      }
    }); // Event triggers

    describe("httpsTriggers", () => {
      it("invalid value for https trigger key invoker", () => {
        assertParserError({
          endpoints: {
            func: {
              ...MIN_ENDPOINT,
              httpsTrigger: { invoker: 42 },
            },
          },
        });
      });
    });

    describe("scheduleTriggers", () => {
      const validTrigger: build.ScheduleTrigger = {
        schedule: "every 5 minutes",
        timeZone: "America/Los_Angeles",
        retryConfig: {
          retryCount: 42,
          minBackoffSeconds: 1,
          maxBackoffSeconds: 20,
          maxDoublings: 20,
          maxRetrySeconds: 120,
        },
      };

      const invalidEntries = {
        schedule: 46,
        timeZone: {},
      };
      for (const [key, value] of Object.entries(invalidEntries)) {
        it(`invalid value for schedule trigger key ${key}`, () => {
          const scheduleTrigger = {
            ...validTrigger,
            [key]: value,
          };
          assertParserError({
            endpoints: {
              func: { ...MIN_ENDPOINT, scheduleTrigger },
            },
          });
        });
      }

      const invalidRetryEntries = {
        retryCount: "42",
        minBackoffSeconds: "1s",
        maxBackoffSeconds: "20s",
        maxDoublings: "20",
        maxRetrySeconds: "120s",
      };
      for (const [key, value] of Object.entries(invalidRetryEntries)) {
        const retryConfig = {
          ...validTrigger.retryConfig,
          [key]: value,
        };
        const scheduleTrigger = { ...validTrigger, retryConfig };
        assertParserError({
          endpoints: {
            func: { ...MIN_ENDPOINT, scheduleTrigger },
          },
        });
      }
    });

    describe("taskQueueTriggers", () => {
      const validTrigger: build.TaskQueueTrigger = {
        rateLimits: {
          maxConcurrentDispatches: 10,
          maxDispatchesPerSecond: 20,
        },
        retryConfig: {
          maxAttempts: 3,
          maxRetrySeconds: 120,
          minBackoffSeconds: 1,
          maxBackoffSeconds: 30,
          maxDoublings: 5,
        },
        invoker: ["custom@"],
      };

      const invalidRateLimits = {
        maxConcurrentDispatches: "10",
        maxDispatchesPerSecond: "20",
      };
      for (const [key, value] of Object.entries(invalidRateLimits)) {
        const rateLimits = {
          ...validTrigger.rateLimits,
          [key]: value,
        };
        const taskQueueTrigger = { ...validTrigger, rateLimits };
        assertParserError({
          endpoints: {
            func: { ...MIN_ENDPOINT, taskQueueTrigger },
          },
        });
      }

      const invalidRetryConfigs = {
        maxAttempts: "3",
        maxRetrySeconds: "120s",
        minBackoffSeconds: "1s",
        maxBackoffSeconds: "30s",
        maxDoublings: "5",
      };
      for (const [key, value] of Object.entries(invalidRetryConfigs)) {
        const retryConfig = {
          ...validTrigger.retryConfig,
          [key]: value,
        };
        const taskQueueTrigger = { ...validTrigger, retryConfig };
        assertParserError({
          endpoints: {
            func: { ...MIN_ENDPOINT, taskQueueTrigger },
          },
        });
      }
    });

    describe("blockingTriggers", () => {
      const validTrigger: build.BlockingTrigger = {
        eventType: BEFORE_CREATE_EVENT,
        options: {
          accessToken: true,
          idToken: false,
          refreshToken: true,
        },
      };

      const invalidOptions = {
        eventType: true,
        options: 11,
      };

      for (const [key, value] of Object.entries(invalidOptions)) {
        it(`invalid value for blocking trigger key ${key}`, () => {
          const blockingTrigger = {
            ...validTrigger,
            [key]: value,
          };
          assertParserError({
            endpoints: {
              func: { ...MIN_ENDPOINT, blockingTrigger },
            },
          });
        });
      }
    });

    it("detects missing triggers", () => {
      assertParserError({ endpoints: MIN_ENDPOINT });
    });
  }); // Parser errors;

  describe("null handling", () => {
    const ENDPOINT_BASE: Omit<build.Endpoint, "httpsTrigger"> = {
      entryPoint: "entryPoint",
      platform: "gcfv2",
      project: PROJECT,
      region: [REGION],
      runtime: RUNTIME,
    };

    it("handles null top-level keys", () => {
      const yaml: v1alpha1.WireManifest = {
        specVersion: "v1alpha1",
        endpoints: {
          id: {
            ...MIN_WIRE_ENDPOINT,
            httpsTrigger: {},
            concurrency: null,
            cpu: null,
            availableMemoryMb: null,
            secretEnvironmentVariables: null,
            timeoutSeconds: null,
            minInstances: null,
            maxInstances: null,
            vpc: null,
            ingressSettings: null,
            serviceAccount: null,
          },
        },
      };

      const expected = build.of({
        id: {
          ...ENDPOINT_BASE,
          httpsTrigger: {},
          concurrency: null,
          cpu: null,
          availableMemoryMb: null,
          secretEnvironmentVariables: null,
          timeoutSeconds: null,
          minInstances: null,
          maxInstances: null,
          vpc: null,
          ingressSettings: null,
          serviceAccount: null,
        },
      });

      expect(v1alpha1.buildFromV1Alpha1(yaml, PROJECT, REGION, RUNTIME)).to.deep.equal(expected);
    });

    it("handles nulls in event triggers", () => {
      const yaml: v1alpha1.WireManifest = {
        specVersion: "v1alpha1",
        endpoints: {
          id: {
            ...MIN_WIRE_ENDPOINT,
            eventTrigger: {
              eventType: "google.firebase.database.ref.v1.written",
              eventFilters: {
                ref: "abc",
              },
              retry: false,
              serviceAccount: null,
            },
          },
        },
      };

      const expected = build.of({
        id: {
          ...ENDPOINT_BASE,
          eventTrigger: {
            eventType: "google.firebase.database.ref.v1.written",
            eventFilters: {
              ref: "abc",
            },
            retry: false,
            serviceAccount: null,
          },
        },
      });

      expect(v1alpha1.buildFromV1Alpha1(yaml, PROJECT, REGION, RUNTIME)).to.deep.equal(expected);
    });

    it("handles null in https triggers", () => {
      const yaml: v1alpha1.WireManifest = {
        specVersion: "v1alpha1",
        endpoints: {
          id: {
            ...MIN_WIRE_ENDPOINT,
            httpsTrigger: {
              invoker: null,
            },
          },
        },
      };

      const expected = build.of({
        id: {
          ...ENDPOINT_BASE,
          httpsTrigger: {
            invoker: null,
          },
        },
      });

      expect(v1alpha1.buildFromV1Alpha1(yaml, PROJECT, REGION, RUNTIME)).to.deep.equal(expected);
    });

    it("handles nulls in task queue triggers2", () => {
      const yaml: v1alpha1.WireManifest = {
        specVersion: "v1alpha1",
        endpoints: {
          id: {
            ...MIN_WIRE_ENDPOINT,
            taskQueueTrigger: {
              retryConfig: null,
              rateLimits: null,
              invoker: null,
            },
          },
        },
      };

      const expected: build.Endpoint = {
        ...ENDPOINT_BASE,
        taskQueueTrigger: {
          retryConfig: null,
          rateLimits: null,
          invoker: null,
        },
      };

      expect(v1alpha1.buildFromV1Alpha1(yaml, PROJECT, REGION, RUNTIME)).to.deep.equal(
        build.of({ id: expected })
      );

      yaml.endpoints.id.taskQueueTrigger = {
        rateLimits: {
          maxConcurrentDispatches: null,
          maxDispatchesPerSecond: null,
        },
        retryConfig: {
          maxAttempts: null,
          maxRetrySeconds: null,
          minBackoffSeconds: null,
          maxBackoffSeconds: null,
          maxDoublings: null,
        },
      };
      expected.taskQueueTrigger = {
        rateLimits: {
          maxConcurrentDispatches: null,
          maxDispatchesPerSecond: null,
        },
        retryConfig: {
          maxAttempts: null,
          maxRetrySeconds: null,
          minBackoffSeconds: null,
          maxBackoffSeconds: null,
          maxDoublings: null,
        },
      };

      expect(v1alpha1.buildFromV1Alpha1(yaml, PROJECT, REGION, RUNTIME)).to.deep.equal(
        build.of({ id: expected })
      );
    });

    it("handles null in scheduled triggers", () => {
      const yaml: v1alpha1.WireManifest = {
        specVersion: "v1alpha1",
        endpoints: {
          id: {
            ...MIN_WIRE_ENDPOINT,
            scheduleTrigger: {
              schedule: "every 1 minutes",
              timeZone: null,
              retryConfig: null,
            },
          },
        },
      };

      const expected: build.Endpoint = {
        ...ENDPOINT_BASE,
        scheduleTrigger: {
          schedule: "every 1 minutes",
          timeZone: null,
          retryConfig: null,
        },
      };

      expect(v1alpha1.buildFromV1Alpha1(yaml, PROJECT, REGION, RUNTIME)).to.deep.equal(
        build.of({ id: expected })
      );

      yaml.endpoints.id.scheduleTrigger = {
        schedule: "every 1 minutes",
        retryConfig: {
          retryCount: null,
          maxRetrySeconds: null,
          maxBackoffSeconds: null,
          minBackoffSeconds: null,
          maxDoublings: null,
        },
      };
      expected.scheduleTrigger = {
        schedule: "every 1 minutes",
        timeZone: null,
        retryConfig: {
          retryCount: null,
          maxRetrySeconds: null,
          maxBackoffSeconds: null,
          minBackoffSeconds: null,
          maxDoublings: null,
        },
      };

      expect(v1alpha1.buildFromV1Alpha1(yaml, PROJECT, REGION, RUNTIME)).to.deep.equal(
        build.of({ id: expected })
      );
    });
  });

  describe("Params", () => {
    it("copies param fields", () => {
      const testParams: Param[] = [
        { name: "FOO", type: "string" },
        {
          name: "ASDF",
          type: "string",
          default: "{{ params.FOO }}",
          description: "another test param",
        },
        { name: "BAR", type: "int" },
      ];

      const yaml: v1alpha1.WireManifest = {
        specVersion: "v1alpha1",
        params: testParams,
        endpoints: {},
      };
      const parsed = v1alpha1.buildFromV1Alpha1(yaml, PROJECT, REGION, RUNTIME);
      const expected: build.Build = build.empty();
      expected.params = testParams;
      expect(parsed).to.deep.equal(expected);
    });
  });

  describe("Endpoint keys", () => {
    const DEFAULTED_ENDPOINT: Omit<build.Endpoint, "httpsTrigger" | "secretEnvironmentVariables"> =
      {
        ...MIN_WIRE_ENDPOINT,
        platform: "gcfv2",
        project: PROJECT,
        region: [REGION],
        runtime: RUNTIME,
      };

    it("fills default backend and function fields", () => {
      const yaml: v1alpha1.WireManifest = {
        specVersion: "v1alpha1",
        endpoints: {
          id: {
            ...MIN_WIRE_ENDPOINT,
            httpsTrigger: {},
          },
        },
      };
      const parsed = v1alpha1.buildFromV1Alpha1(yaml, PROJECT, REGION, RUNTIME);
      const expected: build.Build = build.of({ id: { ...DEFAULTED_ENDPOINT, httpsTrigger: {} } });
      expect(parsed).to.deep.equal(expected);
    });

    it("allows some fields of the endpoint to have a Field<> type", () => {
      const yaml: v1alpha1.WireManifest = {
        specVersion: "v1alpha1",
        endpoints: {
          id: {
            ...MIN_WIRE_ENDPOINT,
            httpsTrigger: {},
            serviceAccount: "{{ params.SERVICE_ACCOUNT }}",
            concurrency: "{{ params.CONCURRENCY }}",
            availableMemoryMb: "{{ params.MEMORY }}",
            timeoutSeconds: "{{ params.TIMEOUT }}",
            maxInstances: "{{ params.MAX_INSTANCES }}",
            minInstances: "{{ params.MIN_INSTANCES }}",
          },
        },
      };
      const parsed = v1alpha1.buildFromV1Alpha1(yaml, PROJECT, REGION, RUNTIME);
      const expected: build.Build = build.of({
        id: {
          ...DEFAULTED_ENDPOINT,
          serviceAccount: "{{ params.SERVICE_ACCOUNT }}",
          concurrency: "{{ params.CONCURRENCY }}",
          availableMemoryMb: "{{ params.MEMORY }}",
          timeoutSeconds: "{{ params.TIMEOUT }}",
          maxInstances: "{{ params.MAX_INSTANCES }}",
          minInstances: "{{ params.MIN_INSTANCES }}",
          httpsTrigger: {},
        },
      });
      expect(parsed).to.deep.equal(expected);
    });

<<<<<<< HEAD
    it("accepts serviceAccountEmail as an alias for serviceAccount", () => {
      const yaml: v1alpha1.WireManifest = {
=======
    it("allows both CEL and lists containing CEL in FieldList typed keys", () => {
      const yamlCEL: v1alpha1.WireManifest = {
>>>>>>> 127ca3fb
        specVersion: "v1alpha1",
        endpoints: {
          id: {
            ...MIN_WIRE_ENDPOINT,
<<<<<<< HEAD
            serviceAccountEmail: "{{ params.SERVICE_ACCOUNT }}",
            httpsTrigger: {},
          },
        },
      };
      const parsed = v1alpha1.buildFromV1Alpha1(yaml, PROJECT, REGION, RUNTIME);
      const expected: build.Build = build.of({
        id: {
          ...DEFAULTED_ENDPOINT,
          serviceAccount: "{{ params.SERVICE_ACCOUNT }}",
          httpsTrigger: {},
        },
      });
      expect(parsed).to.deep.equal(expected);
=======
            httpsTrigger: {},
            region: "{{ params.REGION }}",
          },
        },
      };
      const parsedCEL = v1alpha1.buildFromV1Alpha1(yamlCEL, PROJECT, REGION, RUNTIME);
      const expectedCEL: build.Build = build.of({
        id: {
          ...DEFAULTED_ENDPOINT,
          region: "{{ params.REGION }}",
          httpsTrigger: {},
        },
      });
      expect(parsedCEL).to.deep.equal(expectedCEL);

      const yamlList: v1alpha1.WireManifest = {
        specVersion: "v1alpha1",
        endpoints: {
          id: {
            ...MIN_WIRE_ENDPOINT,
            httpsTrigger: {},
            region: ["{{ params.FOO }}", "BAR", "params.BAZ"],
          },
        },
      };
      const parsedList = v1alpha1.buildFromV1Alpha1(yamlList, PROJECT, REGION, RUNTIME);
      const expectedList: build.Build = build.of({
        id: {
          ...DEFAULTED_ENDPOINT,
          region: ["{{ params.FOO }}", "BAR", "params.BAZ"],
          httpsTrigger: {},
        },
      });
      expect(parsedList).to.deep.equal(expectedList);
>>>>>>> 127ca3fb
    });

    it("copies schedules", () => {
      const scheduleTrigger: build.ScheduleTrigger = {
        schedule: "every 5 minutes",
        timeZone: "America/Los_Angeles",
        retryConfig: {
          retryCount: 20,
          minBackoffSeconds: 1,
          maxBackoffSeconds: 20,
          maxRetrySeconds: 120,
          maxDoublings: 10,
        },
      };

      const yaml: v1alpha1.WireManifest = {
        specVersion: "v1alpha1",
        endpoints: {
          id: {
            ...MIN_WIRE_ENDPOINT,
            scheduleTrigger: scheduleTrigger,
          },
        },
      };

      const parsed = v1alpha1.buildFromV1Alpha1(yaml, PROJECT, REGION, RUNTIME);
      const expected: build.Build = build.of({ id: { ...DEFAULTED_ENDPOINT, scheduleTrigger } });
      expect(parsed).to.deep.equal(expected);
    });

    it("copies schedules including Field types", () => {
      const scheduleTrigger: build.ScheduleTrigger = {
        schedule: "{{ params.SCHEDULE }}",
        timeZone: "{{ params.TZ }}",
        retryConfig: {
          retryCount: "{{ params.RETRY }}",
          minBackoffSeconds: "{{ params.MIN_BACKOFF }}",
          maxBackoffSeconds: "{{ params.MAX_BACKOFF }}",
          maxRetrySeconds: "{{ params.RETRY_DURATION }}",
          maxDoublings: "{{ params.DOUBLINGS }}",
        },
      };

      const yaml: v1alpha1.WireManifest = {
        specVersion: "v1alpha1",
        endpoints: {
          id: {
            ...MIN_WIRE_ENDPOINT,
            scheduleTrigger: scheduleTrigger,
          },
        },
      };

      const parsed = v1alpha1.buildFromV1Alpha1(yaml, PROJECT, REGION, RUNTIME);
      const expected: build.Build = build.of({ id: { ...DEFAULTED_ENDPOINT, scheduleTrigger } });
      expect(parsed).to.deep.equal(expected);
    });

    it("copies event triggers", () => {
      const eventTrigger: build.EventTrigger = {
        eventType: "google.pubsub.topic.v1.publish",
        eventFilters: { resource: "projects/project/topics/t" },
        region: "us-central1",
        serviceAccount: "sa@",
        retry: true,
      };
      const yaml: v1alpha1.WireManifest = {
        specVersion: "v1alpha1",
        endpoints: {
          id: {
            ...MIN_WIRE_ENDPOINT,
            eventTrigger,
          },
        },
      };

      const parsed = v1alpha1.buildFromV1Alpha1(yaml, PROJECT, REGION, RUNTIME);
      const expected: build.Build = build.of({
        id: { ...DEFAULTED_ENDPOINT, eventTrigger: eventTrigger },
      });
      expect(parsed).to.deep.equal(expected);
    });

    it("copies event triggers with optional values", () => {
      const eventTrigger: build.EventTrigger = {
        eventType: "some.event.type",
        eventFilters: { resource: "my-resource" },
        eventFilterPathPatterns: { instance: "my-instance" },
        region: "us-central1",
        serviceAccount: "sa@",
        retry: true,
        channel: "projects/project/locations/region/channels/my-channel",
      };
      const yaml: v1alpha1.WireManifest = {
        specVersion: "v1alpha1",
        endpoints: {
          id: {
            ...MIN_WIRE_ENDPOINT,
            eventTrigger,
          },
        },
      };

      const parsed = v1alpha1.buildFromV1Alpha1(yaml, PROJECT, REGION, RUNTIME);
      const expected: build.Build = build.of({
        id: { ...DEFAULTED_ENDPOINT, eventTrigger: eventTrigger },
      });
      expect(parsed).to.deep.equal(expected);
    });

    it("copies event triggers with optional values of Field<> types", () => {
      const wireTrigger = {
        eventType: "some.event.type",
        eventFilters: { resource: "my-resource" },
        eventFilterPathPatterns: { instance: "my-instance" },
        region: "{{ params.REGION }}",
        serviceAccountEmail: "sa@",
        retry: "{{ params.RETRY }}",
        channel: "projects/project/locations/region/channels/my-channel",
      };
      const newFormatTrigger: build.EventTrigger = {
        eventType: "some.event.type",
        eventFilters: { resource: "my-resource" },
        eventFilterPathPatterns: { instance: "my-instance" },
        region: "{{ params.REGION }}",
        serviceAccount: "sa@",
        retry: "{{ params.RETRY }}",
        channel: "projects/project/locations/region/channels/my-channel",
      };
      const yaml: v1alpha1.WireManifest = {
        specVersion: "v1alpha1",
        endpoints: {
          id: {
            ...MIN_WIRE_ENDPOINT,
            eventTrigger: wireTrigger,
          },
        },
      };

      const parsed = v1alpha1.buildFromV1Alpha1(yaml, PROJECT, REGION, RUNTIME);
      const expected: build.Build = build.of({
        id: { ...DEFAULTED_ENDPOINT, eventTrigger: newFormatTrigger },
      });
      expect(parsed).to.deep.equal(expected);
    });

    it("copies event triggers with full resource path", () => {
      const eventTrigger: build.EventTrigger = {
        eventType: "google.pubsub.topic.v1.publish",
        eventFilters: { topic: "my-topic" },
        region: "us-central1",
        serviceAccount: "sa@",
        retry: true,
      };
      const yaml: v1alpha1.WireManifest = {
        specVersion: "v1alpha1",
        endpoints: {
          id: {
            ...MIN_WIRE_ENDPOINT,
            eventTrigger,
          },
        },
      };

      const parsed = v1alpha1.buildFromV1Alpha1(yaml, PROJECT, REGION, RUNTIME);
      const expected = build.of({
        id: {
          ...DEFAULTED_ENDPOINT,
          eventTrigger: {
            ...eventTrigger,
            eventFilters: { topic: `projects/${PROJECT}/topics/my-topic` },
          },
        },
      });
      expect(parsed).to.deep.equal(expected);
    });

    it("copies blocking triggers", () => {
      const blockingTrigger: build.BlockingTrigger = {
        eventType: BEFORE_CREATE_EVENT,
        options: {
          accessToken: true,
          idToken: false,
          refreshToken: true,
        },
      };
      const yaml: v1alpha1.WireManifest = {
        specVersion: "v1alpha1",
        endpoints: {
          id: {
            ...MIN_WIRE_ENDPOINT,
            blockingTrigger,
          },
        },
      };

      const parsed = v1alpha1.buildFromV1Alpha1(yaml, PROJECT, REGION, RUNTIME);
      const expected: build.Build = build.of({ id: { ...DEFAULTED_ENDPOINT, blockingTrigger } });
      expect(parsed).to.deep.equal(expected);
    });

    it("copies blocking triggers without options", () => {
      const blockingTrigger: build.BlockingTrigger = {
        eventType: BEFORE_CREATE_EVENT,
      };
      const yaml: v1alpha1.WireManifest = {
        specVersion: "v1alpha1",
        endpoints: {
          id: {
            ...MIN_WIRE_ENDPOINT,
            blockingTrigger,
          },
        },
      };

      const parsed = v1alpha1.buildFromV1Alpha1(yaml, PROJECT, REGION, RUNTIME);
      const expected: build.Build = build.of({ id: { ...DEFAULTED_ENDPOINT, blockingTrigger } });
      expect(parsed).to.deep.equal(expected);
    });

    it("copies optional fields", () => {
      const fields: backend.ServiceConfiguration = {
        concurrency: 42,
        labels: { hello: "world" },
        environmentVariables: { foo: "bar" },
        availableMemoryMb: 256,
        cpu: 2,
        timeoutSeconds: 60,
        maxInstances: 20,
        minInstances: 1,
        vpc: {
          connector: "hello",
          egressSettings: "ALL_TRAFFIC",
        },
        ingressSettings: "ALLOW_INTERNAL_ONLY",
        serviceAccount: "sa@",
        secretEnvironmentVariables: [
          {
            key: "SECRET",
            secret: "SECRET",
            projectId: "project",
          },
        ],
      };

      const yaml: v1alpha1.WireManifest = {
        specVersion: "v1alpha1",
        endpoints: {
          id: {
            ...MIN_WIRE_ENDPOINT,
            httpsTrigger: {},
            ...fields,
            secretEnvironmentVariables: [
              {
                key: "SECRET",
                // Missing "secret"
                projectId: "project",
              },
            ],
          },
        },
      };

      const parsed = v1alpha1.buildFromV1Alpha1(yaml, PROJECT, REGION, RUNTIME);
      const expectedBuild: build.Endpoint = {
        ...DEFAULTED_ENDPOINT,
        httpsTrigger: {},
        concurrency: 42,
        labels: { hello: "world" },
        environmentVariables: { foo: "bar" },
        availableMemoryMb: 256,
        cpu: 2,
        timeoutSeconds: 60,
        maxInstances: 20,
        minInstances: 1,
        vpc: {
          connector: "hello",
          egressSettings: "ALL_TRAFFIC",
        },
        ingressSettings: "ALLOW_INTERNAL_ONLY",
        serviceAccount: "sa@",
        secretEnvironmentVariables: [
          {
            key: "SECRET",
            secret: "SECRET",
            projectId: "project",
          },
        ],
      };
      expect(parsed).to.deep.equal(build.of({ id: expectedBuild }));
    });

    it("handles multiple regions", () => {
      const yaml: v1alpha1.WireManifest = {
        specVersion: "v1alpha1",
        endpoints: {
          id: {
            ...MIN_WIRE_ENDPOINT,
            httpsTrigger: {},
            region: ["region1", "region2"],
          },
        },
      };

      const parsed = v1alpha1.buildFromV1Alpha1(yaml, PROJECT, REGION, RUNTIME);
      const expected = build.of({
        id: {
          ...DEFAULTED_ENDPOINT,
          httpsTrigger: {},
          region: ["region1", "region2"],
        },
      });
      expect(parsed).to.deep.equal(expected);
    });
  });
});<|MERGE_RESOLUTION|>--- conflicted
+++ resolved
@@ -611,33 +611,12 @@
       expect(parsed).to.deep.equal(expected);
     });
 
-<<<<<<< HEAD
-    it("accepts serviceAccountEmail as an alias for serviceAccount", () => {
-      const yaml: v1alpha1.WireManifest = {
-=======
     it("allows both CEL and lists containing CEL in FieldList typed keys", () => {
       const yamlCEL: v1alpha1.WireManifest = {
->>>>>>> 127ca3fb
-        specVersion: "v1alpha1",
-        endpoints: {
-          id: {
-            ...MIN_WIRE_ENDPOINT,
-<<<<<<< HEAD
-            serviceAccountEmail: "{{ params.SERVICE_ACCOUNT }}",
-            httpsTrigger: {},
-          },
-        },
-      };
-      const parsed = v1alpha1.buildFromV1Alpha1(yaml, PROJECT, REGION, RUNTIME);
-      const expected: build.Build = build.of({
-        id: {
-          ...DEFAULTED_ENDPOINT,
-          serviceAccount: "{{ params.SERVICE_ACCOUNT }}",
-          httpsTrigger: {},
-        },
-      });
-      expect(parsed).to.deep.equal(expected);
-=======
+        specVersion: "v1alpha1",
+        endpoints: {
+          id: {
+            ...MIN_WIRE_ENDPOINT,
             httpsTrigger: {},
             region: "{{ params.REGION }}",
           },
@@ -672,7 +651,6 @@
         },
       });
       expect(parsedList).to.deep.equal(expectedList);
->>>>>>> 127ca3fb
     });
 
     it("copies schedules", () => {
