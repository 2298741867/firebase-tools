import type { ServerTool } from "../../tool.js";

import { consult_assistant } from "./consult_assistant.js";
import { get_project } from "./get_project.js";
import { use_project } from "./use_project.js";
import { get_sdk_config } from "./get_sdk_config.js";
import { list_apps } from "./list_apps.js";
<<<<<<< HEAD
import { get_environment } from "./get_environment.js";
=======
import { init } from "./init.js";
>>>>>>> ba4fc2ae

export const coreTools: ServerTool[] = [
  get_project,
  use_project,
  list_apps,
  get_sdk_config,
  consult_assistant,
<<<<<<< HEAD
  // get_environment, // leaving commented out for the moment
=======
  init,
>>>>>>> ba4fc2ae
];<|MERGE_RESOLUTION|>--- conflicted
+++ resolved
@@ -5,11 +5,8 @@
 import { use_project } from "./use_project.js";
 import { get_sdk_config } from "./get_sdk_config.js";
 import { list_apps } from "./list_apps.js";
-<<<<<<< HEAD
-import { get_environment } from "./get_environment.js";
-=======
 import { init } from "./init.js";
->>>>>>> ba4fc2ae
+// import { get_environment } from "./get_environment.js";
 
 export const coreTools: ServerTool[] = [
   get_project,
@@ -17,9 +14,6 @@
   list_apps,
   get_sdk_config,
   consult_assistant,
-<<<<<<< HEAD
   // get_environment, // leaving commented out for the moment
-=======
   init,
->>>>>>> ba4fc2ae
 ];