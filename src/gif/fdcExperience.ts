--- conflicted
+++ resolved
@@ -3,11 +3,8 @@
 
 const apiClient = new Client({ urlPrefix: cloudCompanionOrigin(), auth: true });
 const schemaGeneratorExperience = "/appeco/firebase/fdc-schema-generator";
-<<<<<<< HEAD
 const geminiInFirebaseChatExperience = "/appeco/firebase/firebase-chat/free";
-=======
 const operationGeneratorExperience = "/appeco/firebase/fdc-query-generator";
->>>>>>> f7289a22
 
 export interface GenerateSchemaRequest {
   input: { messages: { content: string; author: string }[] };
@@ -26,7 +23,6 @@
   };
 }
 
-<<<<<<< HEAD
 export interface ChatExperienceResponse {
   output: { messages: { content: string; author: string }[] };
   outputDataContext: {
@@ -45,7 +41,6 @@
   };
 }
 
-=======
 export interface GenerateOperationRequest {
   input: { messages: { content: string; author: string }[] };
   experienceContext: { experience: string };
@@ -62,7 +57,6 @@
   outputDataContext: { additionalcontext: { "@type:": string } };
 }
 
->>>>>>> f7289a22
 /**
  * generateSchema generates a schema based on the users app design prompt.
  * @param prompt description of the app the user would like to generate.
@@ -83,7 +77,6 @@
 }
 
 /**
-<<<<<<< HEAD
  * chatWithFirebase interacts with the Gemini in Firebase integration providing deeper knowledge on Firebase.
  * @param prompt the interaction that the user would like to have with the service.
  * @param project project identifier.
@@ -94,7 +87,18 @@
   project: string,
 ): Promise<ChatExperienceResponse> {
   const res = await apiClient.post<ChatExperienceRequest, ChatExperienceResponse>(
-=======
+    `/v1beta/projects/${project}/locations/global/instances/default:completeTask`,
+    {
+      input: { messages: [{ content: prompt, author: "USER" }] },
+      experienceContext: {
+        experience: geminiInFirebaseChatExperience,
+      },
+    },
+  );
+  return res.body;
+}
+
+/**
  * generateOperation generates an operation based on the users prompt and deployed Firebase Data Connect Service.
  * @param prompt description of the operation the user would like to generate.
  * @param service the name or service id of the deployed Firebase Data Connect service.
@@ -107,19 +111,11 @@
   project: string,
 ): Promise<string> {
   const res = await apiClient.post<GenerateOperationRequest, GenerateOperationResponse>(
->>>>>>> f7289a22
     `/v1beta/projects/${project}/locations/global/instances/default:completeTask`,
     {
       input: { messages: [{ content: prompt, author: "USER" }] },
       experienceContext: {
-<<<<<<< HEAD
-        experience: geminiInFirebaseChatExperience,
-      },
-    },
-  );
-  return res.body;
-=======
-        experience: operationGeneratorExperience,
+              experience: operationGeneratorExperience,
       },
       clientContext: {
         additionalContext: {
@@ -131,5 +127,4 @@
     },
   );
   return res.body.output.messages[0].content;
->>>>>>> f7289a22
 }