--- conflicted
+++ resolved
@@ -509,14 +509,6 @@
     trigger = {
       taskQueueTrigger: {},
     };
-<<<<<<< HEAD
-  } else if (gcfFunction.labels?.["deployment-blocking"]) {
-    if (!additionalDetailsCache.authBlockingTriggerDetails) {
-      // call api here to figure out the blocking trigger eventType and options
-      // additionalDetailsCache.authBlockingDetails = identityPlatform.getConfig().blockingFunctions || {};
-    }
-    trigger = inferAdditionalDetails(gcfFunction, additionalDetailsCache);
-=======
   } else if (
     gcfFunction.labels?.["deployment-callable"] ||
     // NOTE: "deployment-callabled" is a typo we introduced in https://github.com/firebase/firebase-tools/pull/4124.
@@ -532,7 +524,12 @@
     trigger = {
       callableTrigger: {},
     };
->>>>>>> fac3f61e
+  } else if (gcfFunction.labels?.["deployment-blocking"]) {
+    if (!additionalDetailsCache.authBlockingTriggerDetails) {
+      // call api here to figure out the blocking trigger eventType and options
+      // additionalDetailsCache.authBlockingDetails = identityPlatform.getConfig().blockingFunctions || {};
+    }
+    trigger = inferAdditionalDetails(gcfFunction, additionalDetailsCache);
   } else if (gcfFunction.httpsTrigger) {
     trigger = { httpsTrigger: {} };
     uri = gcfFunction.httpsTrigger.url;
