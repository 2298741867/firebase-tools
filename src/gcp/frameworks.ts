import { Client } from "../apiv2";
import { frameworksOrigin } from "../api";

export const API_VERSION = "v1alpha";

const client = new Client({
  urlPrefix: frameworksOrigin,
  auth: true,
  apiVersion: API_VERSION,
});

type State = "BUILDING" | "BUILD" | "DEPLOYING" | "READY" | "FAILED";

interface Codebase {
  repository?: string;
  rootDirectory: string;
}

/** A Stack, the primary resource of Frameworks. */
export interface Stack {
  name: string;
  mode?: string;
  codebase: Codebase;
  labels: Record<string, string>;
  createTime: string;
  updateTime: string;
  uri: string;
}

export type StackOutputOnlyFields = "name" | "createTime" | "updateTime" | "uri";

export interface Build {
  name: string;
  state: State;
  error: Status;
  image: string;
  source: BuildSource;
  buildLogsUri: string;
  createTime: Date;
  updateTime: Date;
  sourceRef: string;
}

export type BuildOutputOnlyFields = "createTime" | "updateTime" | "sourceRef";

interface BuildSource {
  codeBaseSource?: CodebaseSource;
}

interface Status {
  code: number;
  message: string;
  details: any[];
}

interface CodebaseSource {
  // oneof reference
  branch: string;
  commit: string;
  tag: string;
  // end oneof reference
}

interface OperationMetadata {
  createTime: string;
  endTime: string;
  target: string;
  verb: string;
  statusDetail: string;
  cancelRequested: boolean;
  apiVersion: string;
}

export interface Operation {
  name: string;
  metadata?: OperationMetadata;
  done: boolean;
  // oneof result
  error?: Status;
  response?: any;
  // end oneof result
}

export interface ListStacksResponse {
  stacks: Stack[];
}

/**
 * Creates a new Stack in a given project and location.
 */
export async function createStack(
  projectId: string,
  location: string,
  stackReqBoby: Omit<Stack, StackOutputOnlyFields>,
  backendId: string
): Promise<Operation> {
  const res = await client.post<Omit<Stack, StackOutputOnlyFields>, Operation>(
    `projects/${projectId}/locations/${location}/backends`,
    stackReqBoby,
    { queryParams: { backendId } }
  );

  return res.body;
}

/**
 * Gets stack details.
 */
export async function getStack(
  projectId: string,
  location: string,
  stackId: string
): Promise<Stack> {
  const name = `projects/${projectId}/locations/${location}/backends/${stackId}`;
  const res = await client.get<Stack>(name);

  return res.body;
}

/**
 * List all stacks present in a project and region.
 */
export async function listStack(projectId: string, location: string): Promise<ListStacksResponse> {
  const name = `projects/${projectId}/locations/${location}/backends`;
  const res = await client.get<ListStacksResponse>(name);

  return res.body;
}

/**
<<<<<<< HEAD
 * Deletes a Backend with backendId in a given project and location.
=======
 * Deletes a backend with backendId in a given project and location.
>>>>>>> 4dcdcd18
 */
export async function deleteBackend(
  projectId: string,
  location: string,
  backendId: string
): Promise<Operation> {
  const name = `projects/${projectId}/locations/${location}/backends/${backendId}`;
  const res = await client.delete<Operation>(name);

  return res.body;
}

/**
 * Creates a new Build in a given project and location.
 */
export async function createBuild(
  projectId: string,
  location: string,
  stackId: string,
  buildInput: Omit<Build, BuildOutputOnlyFields>
): Promise<Operation> {
  const buildId = buildInput.name;
  const res = await client.post<Omit<Build, BuildOutputOnlyFields>, Operation>(
    `projects/${projectId}/locations/${location}/backends/${stackId}/builds`,
    buildInput,
    { queryParams: { buildId } }
  );

  return res.body;
}<|MERGE_RESOLUTION|>--- conflicted
+++ resolved
@@ -128,11 +128,7 @@
 }
 
 /**
-<<<<<<< HEAD
- * Deletes a Backend with backendId in a given project and location.
-=======
  * Deletes a backend with backendId in a given project and location.
->>>>>>> 4dcdcd18
  */
 export async function deleteBackend(
   projectId: string,
