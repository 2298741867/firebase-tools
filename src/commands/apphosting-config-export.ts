import { Command } from "../command";
import { Options } from "../options";
import { needProjectId } from "../projectUtils";
import { requireAuth } from "../requireAuth";
import * as secretManager from "../gcp/secretManager";
import { requirePermissions } from "../requirePermissions";
import { discoverBackendRoot, exportConfig } from "../apphosting/config";
import { FirebaseError } from "../error";
import { detectProjectRoot } from "../detectProjectRoot";

export const command = new Command("apphosting:config:export")
  .description(
    "Export App Hosting configurations such as secrets into an apphosting.local.yaml file",
  )
  .option(
    "-s, --secrets <apphosting.yaml or apphosting.<environment>.yaml file to export secrets from>",
    "This command combines the base apphosting.yaml with the specified environment-specific file (e.g., apphosting.staging.yaml). If keys conflict, the environment-specific file takes precedence.",
  )
  .before(requireAuth)
  .before(secretManager.ensureApi)
  .before(requirePermissions, ["secretmanager.versions.access"])
  .action(async (options: Options) => {
    const projectId = needProjectId(options);
    const environmentConfigFile = options.secrets as string | undefined;
    const cwd = process.cwd();

    const backendRoot = discoverBackendRoot(cwd);
    if (!backendRoot) {
      throw new FirebaseError(
        "Missing apphosting.yaml: This command requires an apphosting.yaml configuration file. Please run 'firebase init apphosting' and try again.",
      );
    }

<<<<<<< HEAD
    await exportConfig(projectId, cwd, backendRoot, environmentConfigFile);
=======
    const projectRoot = detectProjectRoot({}) ?? backendRoot;
    await exportConfig(cwd, projectRoot, backendRoot, projectId, environmentConfigFile);
>>>>>>> 597a5890
  });<|MERGE_RESOLUTION|>--- conflicted
+++ resolved
@@ -31,10 +31,6 @@
       );
     }
 
-<<<<<<< HEAD
-    await exportConfig(projectId, cwd, backendRoot, environmentConfigFile);
-=======
     const projectRoot = detectProjectRoot({}) ?? backendRoot;
     await exportConfig(cwd, projectRoot, backendRoot, projectId, environmentConfigFile);
->>>>>>> 597a5890
   });