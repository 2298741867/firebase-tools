--- conflicted
+++ resolved
@@ -37,11 +37,6 @@
       appId = "",
       options: AppsSdkConfigOptions,
     ): Promise<AppConfig> => {
-<<<<<<< HEAD
-      let outputPath: string = (options.out || "") as string;
-      const skipWrite = options.out === false;
-=======
->>>>>>> e6fa76d3
       const config = options.config;
       const appDir = process.cwd();
       if (platform === AppPlatform.PLATFORM_UNSPECIFIED) {
