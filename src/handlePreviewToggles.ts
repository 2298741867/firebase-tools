--- conflicted
+++ resolved
@@ -5,19 +5,10 @@
 import { previews } from "./previews";
 import { FirebaseError } from "./error";
 
-<<<<<<< HEAD
 /**
  * Checks for `--[open|close]-sesame` flags and handles them.
  */
 export function handlePreviewToggles(args: string[]): void {
-=======
-function _errorOut(name?: string) {
-  console.log(bold(red("Error:")), "Did not recognize preview feature", bold(name || ""));
-  process.exit(1);
-}
-
-export function handlePreviewToggles(args: string[]) {
->>>>>>> 2c92cc5c
   const isValidPreview = has(previews, args[1]);
   if (args[0] === "--open-sesame") {
     if (isValidPreview) {
