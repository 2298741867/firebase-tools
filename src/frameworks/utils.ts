import { readJSON as originalReadJSON } from "fs-extra";
import type { ReadOptions } from "fs-extra";
import { extname, join, relative } from "path";
import { readFile } from "fs/promises";
import { IncomingMessage, request as httpRequest, ServerResponse, Agent } from "http";
import { sync as spawnSync } from "cross-spawn";
import * as clc from "colorette";

import { logger } from "../logger";
import { FirebaseError } from "../error";
import { fileExistsSync } from "../fsutils";
import { pathToFileURL } from "url";
import {
  DEFAULT_DOCS_URL,
  FEATURE_REQUEST_URL,
  FILE_BUG_URL,
  MAILING_LIST_URL,
  NPM_COMMAND_TIMEOUT_MILLIES,
  VALID_LOCALE_FORMATS,
} from "./constants";
import { BUILD_TARGET_PURPOSE, RequestHandler } from "./interfaces";

// Use "true &&"" to keep typescript from compiling this file and rewriting
// the import statement into a require
const { dynamicImport } = require(true && "../dynamicImport");

const NPM_ROOT_TIMEOUT_MILLIES = 2_000;

/**
 * Whether the given string starts with http:// or https://
 */
export function isUrl(url: string): boolean {
  return /^https?:\/\//.test(url);
}

/**
 * add type to readJSON
 */
export function readJSON<JsonType = any>(
  file: string,
  options?: ReadOptions | BufferEncoding | string
): Promise<JsonType> {
  return originalReadJSON(file, options) as Promise<JsonType>;
}

/**
 * Prints a warning if the build script in package.json
 * contains anything other than allowedBuildScripts.
 */
export async function warnIfCustomBuildScript(
  dir: string,
  framework: string,
  defaultBuildScripts: string[]
): Promise<void> {
  const packageJsonBuffer = await readFile(join(dir, "package.json"));
  const packageJson = JSON.parse(packageJsonBuffer.toString());
  const buildScript = packageJson.scripts?.build;

  if (buildScript && !defaultBuildScripts.includes(buildScript)) {
    console.warn(
      `\nWARNING: Your package.json contains a custom build that is being ignored. Only the ${framework} default build script (e.g, "${defaultBuildScripts[0]}") is respected. If you have a more advanced build process you should build a custom integration https://firebase.google.com/docs/hosting/express\n`
    );
  }
}

function proxyResponse(original: ServerResponse, next: () => void) {
  return (response: IncomingMessage | ServerResponse) => {
    const { statusCode, statusMessage } = response;
    if (!statusCode) {
      original.end();
      return;
    }
    if (statusCode === 404) {
      return next();
    }
    const headers = "getHeaders" in response ? response.getHeaders() : response.headers;
    original.writeHead(statusCode, statusMessage, headers);
    response.pipe(original);
  };
}

export function simpleProxy(hostOrRequestHandler: string | RequestHandler) {
  const agent = new Agent({ keepAlive: true });
  // If the path is a the auth token sync URL pass through to Cloud Functions
  const firebaseDefaultsJSON = process.env.__FIREBASE_DEFAULTS__;
  const authTokenSyncURL: string | undefined =
    firebaseDefaultsJSON && JSON.parse(firebaseDefaultsJSON)._authTokenSyncURL;
  return async (originalReq: IncomingMessage, originalRes: ServerResponse, next: () => void) => {
    const { method, headers, url: path } = originalReq;
    if (!method || !path) {
      originalRes.end();
      return;
    }
    if (path === authTokenSyncURL) {
      return next();
    }
    if (typeof hostOrRequestHandler === "string") {
      const { hostname, port, protocol, username, password } = new URL(hostOrRequestHandler);
      const host = `${hostname}:${port}`;
      const auth = username || password ? `${username}:${password}` : undefined;
      const opts = {
        agent,
        auth,
        protocol,
        hostname,
        port,
        path,
        method,
        headers: {
          ...headers,
          host,
          "X-Forwarded-Host": headers.host,
        },
      };
      const req = httpRequest(opts, (response) => {
        const { statusCode, statusMessage, headers } = response;
        if (statusCode === 404) {
          next();
        } else {
          originalRes.writeHead(statusCode!, statusMessage, headers);
          response.pipe(originalRes);
        }
      });
      originalReq.pipe(req);
      req.on("error", (err) => {
        logger.debug("Error encountered while proxying request:", method, path, err);
        originalRes.end();
      });
    } else {
      await Promise.resolve(hostOrRequestHandler(originalReq, originalRes, next));
      const proxiedRes = new ServerResponse(originalReq);
      proxyResponse(originalRes, next)(proxiedRes);
    }
  };
}

function scanDependencyTree(searchingFor: string, dependencies = {}): any {
  for (const [name, dependency] of Object.entries(
    dependencies as Record<string, Record<string, any>>
  )) {
    if (name === searchingFor) return dependency;
    const result = scanDependencyTree(searchingFor, dependency.dependencies);
    if (result) return result;
  }
  return;
}

export function getNpmRoot(cwd: string) {
  return spawnSync("npm", ["root"], { cwd, timeout: NPM_ROOT_TIMEOUT_MILLIES })
    .stdout?.toString()
    .trim();
}

export function getNodeModuleBin(name: string, cwd: string) {
  const cantFindExecutable = new FirebaseError(`Could not find the ${name} executable.`);
  const npmRoot = getNpmRoot(cwd);
  if (!npmRoot) {
    throw cantFindExecutable;
  }
  const path = join(npmRoot, ".bin", name);
  if (!fileExistsSync(path)) {
    throw cantFindExecutable;
  }
  return path;
}

interface FindDepOptions {
  cwd: string;
  depth?: number;
  omitDev: boolean;
}

const DEFAULT_FIND_DEP_OPTIONS: FindDepOptions = {
  cwd: process.cwd(),
  omitDev: true,
};

/**
 *
 */
export function findDependency(name: string, options: Partial<FindDepOptions> = {}) {
  const { cwd: dir, depth, omitDev } = { ...DEFAULT_FIND_DEP_OPTIONS, ...options };
  const cwd = getNpmRoot(dir);
  if (!cwd) return;
  const env: any = Object.assign({}, process.env);
  delete env.NODE_ENV;
  const result = spawnSync(
    "npm",
    [
      "list",
      name,
      "--json=true",
      ...(omitDev ? ["--omit", "dev"] : []),
      ...(depth === undefined ? [] : ["--depth", depth.toString(10)]),
    ],
    { cwd, env, timeout: NPM_COMMAND_TIMEOUT_MILLIES }
  );
  if (!result.stdout) return;
  const json = JSON.parse(result.stdout.toString());
  return scanDependencyTree(name, json.dependencies);
}

export function relativeRequire(
  dir: string,
  mod: "@angular-devkit/core"
): typeof import("@angular-devkit/core");
export function relativeRequire(
  dir: string,
  mod: "@angular-devkit/core/node"
): typeof import("@angular-devkit/core/node");
export function relativeRequire(
  dir: string,
  mod: "@angular-devkit/architect"
): typeof import("@angular-devkit/architect");
export function relativeRequire(
  dir: string,
  mod: "@angular-devkit/architect/node"
): typeof import("@angular-devkit/architect/node");
export function relativeRequire(
  dir: string,
  mod: "next/dist/build"
): typeof import("next/dist/build");
export function relativeRequire(
  dir: string,
  mod: "next/dist/server/config"
): typeof import("next/dist/server/config");
export function relativeRequire(
  dir: string,
  mod: "next/constants"
): typeof import("next/constants");
export function relativeRequire(
  dir: string,
  mod: "next"
): typeof import("next") | typeof import("next")["default"];
export function relativeRequire(dir: string, mod: "vite"): typeof import("vite");
export function relativeRequire(dir: string, mod: "jsonc-parser"): typeof import("jsonc-parser");

// TODO the types for @nuxt/kit are causing a lot of troubles, need to do something other than any
// Nuxt 2
export function relativeRequire(dir: string, mod: "nuxt/dist/nuxt.js"): Promise<any>;
// Nuxt 3
export function relativeRequire(dir: string, mod: "@nuxt/kit"): Promise<any>;

/**
 *
 */
export function relativeRequire(dir: string, mod: string) {
  try {
<<<<<<< HEAD
    // eslint-disable-next-line @typescript-eslint/ban-ts-comment
    // @ts-ignore prevent VSCE webpack from erroring on non_webpack_require
    const path = require.resolve(mod, { paths: [dir] });
    if (extname(path) === ".mjs") {
      return dynamicImport(pathToFileURL(path).toString());
    } else {
      // eslint-disable-next-line @typescript-eslint/ban-ts-comment
      // @ts-ignore prevent VSCE webpack from erroring on non_webpack_require
      return require(path);
=======
    // If being compiled with webpack, use non webpack require for these calls.
    // (VSCode plugin uses webpack which by default replaces require calls
    // with its own require, which doesn't work on files)
    // eslint-disable-next-line @typescript-eslint/no-unsafe-assignment
    const requireFunc: typeof require =
      // eslint-disable-next-line @typescript-eslint/ban-ts-comment
      // @ts-ignore prevent VSCE webpack from erroring on non_webpack_require
      // eslint-disable-next-line camelcase
      typeof __webpack_require__ === "function" ? __non_webpack_require__ : require;
    // eslint-disable-next-line @typescript-eslint/ban-ts-comment
    // @ts-ignore prevent VSCE webpack from erroring on non_webpack_require
    const path = requireFunc.resolve(mod, { paths: [dir] });
    if (extname(path) === ".mjs") {
      return dynamicImport(pathToFileURL(path).toString());
    } else {
      return requireFunc(path);
>>>>>>> 17eb3212
    }
  } catch (e) {
    const path = relative(process.cwd(), dir);
    console.error(
      `Could not load dependency ${mod} in ${
        path.startsWith("..") ? path : `./${path}`
      }, have you run \`npm install\`?`
    );
    throw e;
  }
}

export function conjoinOptions(
  opts: any[],
  conjunction: string = "and",
  separator: string = ","
): string | undefined {
  if (!opts.length) return;
  if (opts.length === 1) return opts[0].toString();
  if (opts.length === 2) return `${opts[0].toString()} ${conjunction} ${opts[1].toString()}`;
  const lastElement = opts.slice(-1)[0].toString();
  const allButLast = opts.slice(0, -1).map((it) => it.toString());
  return `${allButLast.join(`${separator} `)}${separator} ${conjunction} ${lastElement}`;
}

export function frameworksCallToAction(message: string, docsUrl = DEFAULT_DOCS_URL, prefix = "") {
  return `${prefix}${message}

${prefix}${clc.bold("Documentation:")} ${docsUrl}
${prefix}${clc.bold("File a bug:")} ${FILE_BUG_URL}
${prefix}${clc.bold("Submit a feature request:")} ${FEATURE_REQUEST_URL}

${prefix}We'd love to learn from you. Express your interest in helping us shape the future of Firebase Hosting: ${MAILING_LIST_URL}`;
}

export function validateLocales(locales: string[] | undefined = []) {
  const invalidLocales = locales.filter(
    (locale) => !VALID_LOCALE_FORMATS.some((format) => locale.match(format))
  );
  if (invalidLocales.length) {
    throw new FirebaseError(
      `Invalid i18n locales (${invalidLocales.join(
        ", "
      )}) for Firebase. See our docs for more information https://firebase.google.com/docs/hosting/i18n-rewrites#country-and-language-codes`
    );
  }
}

export function getFrameworksBuildTarget(purpose: BUILD_TARGET_PURPOSE, validOptions: string[]) {
  const frameworksBuild = process.env.FIREBASE_FRAMEWORKS_BUILD_TARGET;
  if (frameworksBuild) {
    if (!validOptions.includes(frameworksBuild)) {
      throw new FirebaseError(
        `Invalid value for FIREBASE_FRAMEWORKS_BUILD_TARGET environment variable: ${frameworksBuild}. Valid values are: ${validOptions.join(
          ", "
        )}`
      );
    }
    return frameworksBuild;
  } else if (["test", "deploy"].includes(purpose)) {
    return "production";
  }
  // TODO handle other language / frameworks environment variables
  switch (process.env.NODE_ENV) {
    case undefined:
    case "development":
      return "development";
    case "production":
    case "test":
      return "production";
    default:
      throw new FirebaseError(
        `We cannot infer your build target from a non-standard NODE_ENV. Please set the FIREBASE_FRAMEWORKS_BUILD_TARGET environment variable. Valid values are: ${validOptions.join(
          ", "
        )}`
      );
  }
}<|MERGE_RESOLUTION|>--- conflicted
+++ resolved
@@ -246,17 +246,6 @@
  */
 export function relativeRequire(dir: string, mod: string) {
   try {
-<<<<<<< HEAD
-    // eslint-disable-next-line @typescript-eslint/ban-ts-comment
-    // @ts-ignore prevent VSCE webpack from erroring on non_webpack_require
-    const path = require.resolve(mod, { paths: [dir] });
-    if (extname(path) === ".mjs") {
-      return dynamicImport(pathToFileURL(path).toString());
-    } else {
-      // eslint-disable-next-line @typescript-eslint/ban-ts-comment
-      // @ts-ignore prevent VSCE webpack from erroring on non_webpack_require
-      return require(path);
-=======
     // If being compiled with webpack, use non webpack require for these calls.
     // (VSCode plugin uses webpack which by default replaces require calls
     // with its own require, which doesn't work on files)
@@ -273,7 +262,6 @@
       return dynamicImport(pathToFileURL(path).toString());
     } else {
       return requireFunc(path);
->>>>>>> 17eb3212
     }
   } catch (e) {
     const path = relative(process.cwd(), dir);
