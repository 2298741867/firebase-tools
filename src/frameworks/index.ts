import { join, relative, basename, posix } from "path";
import { exit } from "process";
import { execSync } from "child_process";
import { sync as spawnSync } from "cross-spawn";
import { copyFile, readdir, readFile, rm, writeFile } from "fs/promises";
import { mkdirp, pathExists, stat } from "fs-extra";
import * as process from "node:process";
import * as glob from "glob";

import { needProjectId } from "../projectUtils";
import { hostingConfig } from "../hosting/config";
import { listSites } from "../hosting/api";
import { getAppConfig, AppPlatform } from "../management/apps";
import { promptOnce } from "../prompt";
import { EmulatorInfo, Emulators, EMULATORS_SUPPORTED_BY_USE_EMULATOR } from "../emulator/types";
import { getCredentialPathAsync } from "../defaultCredentials";
import { getProjectDefaultAccount } from "../auth";
import { formatHost } from "../emulator/functionsEmulatorShared";
import { Constants } from "../emulator/constants";
import { FirebaseError } from "../error";
import { requireHostingSite } from "../requireHostingSite";
import * as experiments from "../experiments";
import { implicitInit } from "../hosting/implicitInit";
import {
  findNPMDependency,
  conjoinOptions,
  frameworksCallToAction,
  getFrameworksBuildTarget,
  getVenvDir,
} from "./utils";
import {
  ALLOWED_SSR_REGIONS,
  DEFAULT_REGION,
  DEFAULT_SHOULD_USE_DEV_MODE_HANDLE,
  FIREBASE_ADMIN_VERSION,
  FIREBASE_FRAMEWORKS_VERSION,
  FIREBASE_FUNCTIONS_VERSION,
  GET_DEFAULT_BUILD_TARGETS,
  I18N_ROOT,
  NODE_VERSION,
  SupportLevelWarnings,
  VALID_ENGINES,
} from "./constants";
import { WebFrameworks } from "./frameworks";
import {
  BUILD_TARGET_PURPOSE,
  BuildResult,
  FirebaseDefaults,
  Framework,
  FrameworkContext,
  FrameworksOptions,
} from "./interfaces";
import { logWarning } from "../utils";
import { ensureTargeted } from "../functions/ensureTargeted";
import { isDeepStrictEqual } from "util";
import { resolveProjectPath } from "../projectPath";
import { logger } from "../logger";
<<<<<<< HEAD
import { DEFAULT_VENV_DIR, runWithVirtualEnv } from "../functions/python";
import { dirExistsSync } from "../fsutils";
=======
import { WebFrameworks } from "./frameworks";
>>>>>>> e17a4b3e

export { WebFrameworks };

/**
 *
 */
export async function discover(dir: string, warn = true) {
  const allFrameworkTypes = [
    ...new Set(Object.values(WebFrameworks).map(({ type }) => type)),
  ].sort();
  for (const discoveryType of allFrameworkTypes) {
    const frameworksDiscovered = [];
    for (const framework in WebFrameworks) {
      if (WebFrameworks[framework]) {
        const { discover, type } = WebFrameworks[framework];
        if (type !== discoveryType) continue;
        const result = await discover(dir);
        if (result) frameworksDiscovered.push({ framework, ...result });
      }
    }
    if (frameworksDiscovered.length > 1) {
      const frameworkNames = frameworksDiscovered.map((it) => it.framework);
      if (warn)
        console.error(`Multiple conflicting frameworks discovered ${frameworkNames.join(", ")}`);
      return;
    }
    if (frameworksDiscovered.length === 1) return frameworksDiscovered[0];
  }
  if (warn) console.warn("Could not determine the web framework in use.");
  return;
}

const BUILD_MEMO = new Map<string[], Promise<BuildResult | void>>();

// Memoize the build based on both the dir and the environment variables
function memoizeBuild(
  dir: string,
  build: (dir: string, target: string) => Promise<BuildResult | void>,
  deps: any[],
  target: string
) {
  const key = [dir, ...deps];
  for (const existingKey of BUILD_MEMO.keys()) {
    if (isDeepStrictEqual(existingKey, key)) {
      return BUILD_MEMO.get(existingKey);
    }
  }
  const value = build(dir, target);
  BUILD_MEMO.set(key, value);
  return value;
}

/**
 * Use a function to ensure the same codebase name is used here and
 * during hosting deploy.
 */
export function generateSSRCodebaseId(site: string) {
  return `firebase-frameworks-${site}`;
}

/**
 *
 */
export async function prepareFrameworks(
  purpose: BUILD_TARGET_PURPOSE,
  targetNames: string[],
  context: FrameworkContext | undefined,
  options: FrameworksOptions,
  emulators: EmulatorInfo[] = []
): Promise<void> {
  const project = needProjectId(context || options);
  const projectRoot = resolveProjectPath(options, ".");
  const account = getProjectDefaultAccount(projectRoot);
  // options.site is not present when emulated. We could call requireHostingSite but IAM permissions haven't
  // been booted up (at this point) and we may be offline, so just use projectId. Most of the time
  // the default site is named the same as the project & for frameworks this is only used for naming the
  // function... unless you're using authenticated server-context TODO explore the implication here.

  // N.B. Trying to work around this in a rush but it's not 100% clear what to do here.
  // The code previously injected a cache for the hosting options after specifying site: project
  // temporarily in options. But that means we're caching configs with the wrong
  // site specified. As a compromise we'll do our best to set the correct site,
  // which should succeed when this method is being called from "deploy". I don't
  // think this breaks any other situation because we don't need a site during
  // emulation unless we have multiple sites, in which case we're guaranteed to
  // either have site or target set.
  if (!options.site) {
    try {
      await requireHostingSite(options);
    } catch {
      options.site = project;
    }
  }
  const configs = hostingConfig(options);
  let firebaseDefaults: FirebaseDefaults | undefined = undefined;
  if (configs.length === 0) {
    return;
  }
  const allowedRegionsValues = ALLOWED_SSR_REGIONS.map((r) => r.value);
  for (const config of configs) {
    const { source, site, public: publicDir, frameworksBackend } = config;
    if (!source) {
      continue;
    }
    config.rewrites ||= [];
    config.redirects ||= [];
    config.headers ||= [];
    config.cleanUrls ??= true;
    const dist = join(projectRoot, ".firebase", site);
    const hostingDist = join(dist, "hosting");
    const functionsDist = join(dist, "functions");
    if (publicDir) {
      throw new Error(`hosting.public and hosting.source cannot both be set in firebase.json`);
    }
    const ssrRegion = frameworksBackend?.region ?? DEFAULT_REGION;
    const omitCloudFunction = frameworksBackend?.omit ?? false;
    if (!allowedRegionsValues.includes(ssrRegion)) {
      const validRegions = conjoinOptions(allowedRegionsValues);
      throw new FirebaseError(
        `Hosting config for site ${site} places server-side content in region ${ssrRegion} which is not known. Valid regions are ${validRegions}`
      );
    }
    const getProjectPath = (...args: string[]) => join(projectRoot, source, ...args);
    const functionId = `ssr${site.toLowerCase().replace(/-/g, "")}`;
    const usesFirebaseAdminSdk = !!findNPMDependency("firebase-admin", { cwd: getProjectPath() });
    const usesFirebaseJsSdk = !!findNPMDependency("@firebase/app", { cwd: getProjectPath() });
    if (usesFirebaseAdminSdk) {
      process.env.GOOGLE_CLOUD_PROJECT = project;
      if (account && !process.env.GOOGLE_APPLICATION_CREDENTIALS) {
        const defaultCredPath = await getCredentialPathAsync(account);
        if (defaultCredPath) process.env.GOOGLE_APPLICATION_CREDENTIALS = defaultCredPath;
      }
    }
    emulators.forEach((info) => {
      if (usesFirebaseAdminSdk) {
        if (info.name === Emulators.FIRESTORE)
          process.env[Constants.FIRESTORE_EMULATOR_HOST] = formatHost(info);
        if (info.name === Emulators.AUTH)
          process.env[Constants.FIREBASE_AUTH_EMULATOR_HOST] = formatHost(info);
        if (info.name === Emulators.DATABASE)
          process.env[Constants.FIREBASE_DATABASE_EMULATOR_HOST] = formatHost(info);
        if (info.name === Emulators.STORAGE)
          process.env[Constants.FIREBASE_STORAGE_EMULATOR_HOST] = formatHost(info);
      }
      if (usesFirebaseJsSdk && EMULATORS_SUPPORTED_BY_USE_EMULATOR.includes(info.name)) {
        firebaseDefaults ||= {};
        firebaseDefaults.emulatorHosts ||= {};
        firebaseDefaults.emulatorHosts[info.name] = formatHost(info);
      }
    });
    let firebaseConfig = null;
    if (usesFirebaseJsSdk) {
      const sites = await listSites(project);
      const selectedSite = sites.find((it) => it.name && it.name.split("/").pop() === site);
      if (selectedSite) {
        const { appId } = selectedSite;
        if (appId) {
          firebaseConfig = await getAppConfig(appId, AppPlatform.WEB);
          firebaseDefaults ||= {};
          firebaseDefaults.config = firebaseConfig;
        } else {
          const defaultConfig = await implicitInit(options);
          if (defaultConfig.json) {
            console.warn(
              `No Firebase app associated with site ${site}, injecting project default config.
  You can link a Web app to a Hosting site here https://console.firebase.google.com/project/${project}/settings/general/web`
            );
            firebaseDefaults ||= {};
            firebaseDefaults.config = JSON.parse(defaultConfig.json);
          } else {
            // N.B. None of us know when this can ever happen and the deploy would
            // still succeed. Maaaaybe if someone tried calling firebase serve
            // on a project that never initialized hosting?
            console.warn(
              `No Firebase app associated with site ${site}, unable to provide authenticated server context.
  You can link a Web app to a Hosting site here https://console.firebase.google.com/project/${project}/settings/general/web`
            );
            if (!options.nonInteractive) {
              const continueDeploy = await promptOnce({
                type: "confirm",
                default: true,
                message: "Would you like to continue with the deploy?",
              });
              if (!continueDeploy) exit(1);
            }
          }
        }
      }
    }
    if (firebaseDefaults) {
      process.env.__FIREBASE_DEFAULTS__ = JSON.stringify(firebaseDefaults);
    }
    const results = await discover(getProjectPath());
    if (!results) {
      throw new FirebaseError(
        frameworksCallToAction(
          "Unable to detect the web framework in use, check firebase-debug.log for more info."
        )
      );
    }
    const { framework, mayWantBackend, publicDirectory } = results;
    const {
      build,
      ɵcodegenPublicDirectory,
      ɵcodegenFunctionsDirectory: codegenProdModeFunctionsDirectory,
      getDevModeHandle,
      name,
      support,
      docsUrl,
      getValidBuildTargets = GET_DEFAULT_BUILD_TARGETS,
      shouldUseDevModeHandle = DEFAULT_SHOULD_USE_DEV_MODE_HANDLE,
    } = WebFrameworks[framework];
    logger.info(
      `\n${frameworksCallToAction(SupportLevelWarnings[support](name), docsUrl, "   ")}\n`
    );

    const hostingEmulatorInfo = emulators.find((e) => e.name === Emulators.HOSTING);
    const validBuildTargets = await getValidBuildTargets(purpose, getProjectPath());
    const frameworksBuildTarget = getFrameworksBuildTarget(purpose, validBuildTargets);
    const useDevModeHandle =
      purpose !== "deploy" &&
      (await shouldUseDevModeHandle(frameworksBuildTarget, getProjectPath()));

    let codegenFunctionsDirectory: Framework["ɵcodegenFunctionsDirectory"];
    let baseUrl = "";
    const rewrites = [];
    const redirects = [];
    const headers = [];

    const devModeHandle =
      useDevModeHandle &&
      getDevModeHandle &&
      (await getDevModeHandle(getProjectPath(), frameworksBuildTarget, hostingEmulatorInfo));
    if (devModeHandle) {
      config.public = relative(projectRoot, publicDirectory);
      // Attach the handle to options, it will be used when spinning up superstatic
      options.frameworksDevModeHandle = devModeHandle;
      // null is the dev-mode entry for firebase-framework-tools
      if (mayWantBackend && firebaseDefaults) {
        codegenFunctionsDirectory = codegenDevModeFunctionsDirectory;
      }
    } else {
      const buildResult = await memoizeBuild(
        getProjectPath(),
        build,
        [firebaseDefaults, frameworksBuildTarget],
        frameworksBuildTarget
      );
      const { wantsBackend = false, trailingSlash, i18n = false }: BuildResult = buildResult || {};

      if (buildResult) {
        baseUrl = buildResult.baseUrl ?? baseUrl;
        if (buildResult.headers) headers.push(...buildResult.headers);
        if (buildResult.rewrites) rewrites.push(...buildResult.rewrites);
        if (buildResult.redirects) redirects.push(...buildResult.redirects);
      }

      config.trailingSlash ??= trailingSlash;
      if (i18n) config.i18n ??= { root: I18N_ROOT };

      if (await pathExists(hostingDist)) await rm(hostingDist, { recursive: true });
      await mkdirp(hostingDist);

      await ɵcodegenPublicDirectory(getProjectPath(), hostingDist, frameworksBuildTarget, {
        project,
        site,
      });

      config.public = relative(projectRoot, hostingDist);
      if (wantsBackend && !omitCloudFunction)
        codegenFunctionsDirectory = codegenProdModeFunctionsDirectory;
    }
    config.webFramework = `${framework}${codegenFunctionsDirectory ? "_ssr" : ""}`;
    if (codegenFunctionsDirectory) {
      if (firebaseDefaults) {
        firebaseDefaults._authTokenSyncURL = "/__session";
        process.env.__FIREBASE_DEFAULTS__ = JSON.stringify(firebaseDefaults);
      }

      if (context?.hostingChannel) {
        experiments.assertEnabled(
          "pintags",
          "deploy an app that requires a backend to a preview channel"
        );
      }

<<<<<<< HEAD
      const codebase = `firebase-frameworks-${site}`;
=======
      const codebase = generateSSRCodebaseId(site);
      const existingFunctionsConfig = options.config.get("functions")
        ? [].concat(options.config.get("functions"))
        : [];
      options.config.set("functions", [
        ...existingFunctionsConfig,
        {
          source: relative(projectRoot, functionsDist),
          codebase,
        },
      ]);
>>>>>>> e17a4b3e

      // N.B. the pin-tags experiment already does this holistically later.
      // This is just a fallback for previous behavior if the user manually
      // disables the pintags experiment (e.g. there is a break and they would
      // rather disable the experiment than roll back).
      if (!targetNames.includes("functions")) {
        targetNames.unshift("functions");
      }
      if (options.only) {
        options.only = ensureTargeted(options.only, codebase);
      }

      // if exists, delete everything but the node_modules directory and package-lock.json
      // this should speed up repeated NPM installs
      if (await pathExists(functionsDist)) {
        const functionsDistStat = await stat(functionsDist);
        if (functionsDistStat?.isDirectory()) {
          const files = await readdir(functionsDist);
          const venvDir = getVenvDir(functionsDist, files);
          for (const file of files) {
            if (file !== venvDir && file !== "node_modules" && file !== "package-lock.json")
              await rm(join(functionsDist, file), { recursive: true });
          }
        } else {
          await rm(functionsDist);
        }
      } else {
        await mkdirp(functionsDist);
      }

      const codegenFunctionsResult = await codegenFunctionsDirectory(
        getProjectPath(),
        functionsDist,
        frameworksBuildTarget
      );
      const { rewriteSource } = codegenFunctionsResult;

      const rewrite = {
        source: rewriteSource || posix.join(baseUrl, "**"),
        function: {
          functionId,
          region: ssrRegion,
          pinTag: experiments.isEnabled("pintags"),
        },
      };

      // If the rewriteSource is overridden, we're talking a very specific rewrite. E.g, Image Optimization
      // in this case, we should ensure that it's the first priority—otherwise defer to the push/unshift
      // logic based off the baseUrl
      if (rewriteSource) {
        config.rewrites.unshift(rewrite);
      } else {
        rewrites.push(rewrite);
      }

      let runtime: string | undefined;
      let ignore: string[] | undefined;

      if ("packageJson" in codegenFunctionsResult) {
        const {
          packageJson,
          bootstrapScript,
          frameworksEntry = framework,
          dotEnv = {},
        } = codegenFunctionsResult;

        // Set the framework entry in the env variables to handle generation of the functions.yaml
        process.env.__FIREBASE_FRAMEWORKS_ENTRY__ = frameworksEntry;

        if (await pathExists(getProjectPath(".npmrc"))) {
          await copyFile(getProjectPath(".npmrc"), join(functionsDist, ".npmrc"));
        }

        let dotEnvContents = "";
        if (await pathExists(getProjectPath(".env"))) {
          dotEnvContents = (await readFile(getProjectPath(".env"))).toString();
        }

        for (const [key, value] of Object.entries(dotEnv)) {
          dotEnvContents += `\n${key}=${value}`;
        }

        await writeFile(
          join(functionsDist, ".env"),
          `${dotEnvContents}
  __FIREBASE_FRAMEWORKS_ENTRY__=${frameworksEntry}
  ${
    firebaseDefaults ? `__FIREBASE_DEFAULTS__=${JSON.stringify(firebaseDefaults)}\n` : ""
  }`.trimStart()
        );

        const envs = await new Promise<string[]>((resolve, reject) =>
          glob(getProjectPath(".env.*"), (err, matches) => {
            if (err) reject(err);
            resolve(matches);
          })
        );

        await Promise.all(envs.map((path) => copyFile(path, join(functionsDist, basename(path)))));

        packageJson.main = "server.js";
        packageJson.dependencies ||= {};
        packageJson.dependencies["firebase-frameworks"] ||= FIREBASE_FRAMEWORKS_VERSION;
        packageJson.dependencies["firebase-functions"] ||= FIREBASE_FUNCTIONS_VERSION;
        packageJson.dependencies["firebase-admin"] ||= FIREBASE_ADMIN_VERSION;
        packageJson.engines ||= {};
        const validEngines = VALID_ENGINES.node.filter((it) => it <= NODE_VERSION);
        const engine = validEngines[validEngines.length - 1] || VALID_ENGINES.node[0];
        if (engine !== NODE_VERSION) {
          logWarning(
            `This integration expects Node version ${conjoinOptions(
              VALID_ENGINES.node,
              "or"
            )}. You're running version ${NODE_VERSION}, problems may be encountered.`
          );
        }
        packageJson.engines.node ||= engine.toString();
        delete packageJson.scripts;
        delete packageJson.devDependencies;
        runtime = `nodejs${engine.toString()}`;

        const bundledDependencies: Record<string, string> = packageJson.bundledDependencies || {};
        if (Object.keys(bundledDependencies).length) {
          logWarning(
            "Bundled dependencies aren't supported in Cloud Functions, converting to dependencies."
          );
          for (const [dep, version] of Object.entries(bundledDependencies)) {
            packageJson.dependencies[dep] ||= version;
          }
          delete packageJson.bundledDependencies;
        }

        for (const [name, version] of Object.entries(
          packageJson.dependencies as Record<string, string>
        )) {
          if (version.startsWith("file:")) {
            const path = version.replace(/^file:/, "");
            if (!(await pathExists(path))) continue;
            const stats = await stat(path);
            if (stats.isDirectory()) {
              const result = spawnSync(
                "npm",
                ["pack", relative(functionsDist, path), "--json=true"],
                {
                  cwd: functionsDist,
                }
              );
              if (result.status !== 0)
                throw new FirebaseError(`Error running \`npm pack\` at ${path}`);
              const { filename } = JSON.parse(result.stdout.toString())[0];
              packageJson.dependencies[name] = `file:${filename}`;
            } else {
              const filename = basename(path);
              await copyFile(path, join(functionsDist, filename));
              packageJson.dependencies[name] = `file:${filename}`;
            }
          }
        }
        await writeFile(join(functionsDist, "package.json"), JSON.stringify(packageJson, null, 2));

        await copyFile(
          getProjectPath("package-lock.json"),
          join(functionsDist, "package-lock.json")
        ).catch(() => {
          // continue
        });

        if (await pathExists(getProjectPath(".npmrc"))) {
          await copyFile(getProjectPath(".npmrc"), join(functionsDist, ".npmrc"));
        }

        if (bootstrapScript) await writeFile(join(functionsDist, "bootstrap.js"), bootstrapScript);

        execSync(`npm i --omit dev --no-audit`, {
          cwd: functionsDist,
          stdio: "inherit",
        });

        // TODO move to templates
        if (packageJson.type === "module") {
          await writeFile(
            join(functionsDist, "server.js"),
            `import { onRequest } from 'firebase-functions/v2/https';
  const server = import('firebase-frameworks');
  export const ${functionId} = onRequest(${JSON.stringify(
              frameworksBackend || {}
            )}, (req, res) => server.then(it => it.handle(req, res)));
  `
          );
        } else {
          await writeFile(
            join(functionsDist, "server.js"),
            `const { onRequest } = require('firebase-functions/v2/https');
  const server = import('firebase-frameworks');
  exports.${functionId} = onRequest(${JSON.stringify(
              frameworksBackend || {}
            )}, (req, res) => server.then(it => it.handle(req, res)));
  `
          );
        }

        ignore = ["node_modules", ".git", "firebase-debug.log", "firebase-debug.*.log"];
      } else {
        const { requirementsTxt, imports } = codegenFunctionsResult;

        await writeFile(
          join(functionsDist, "requirements.txt"),
          `${requirementsTxt.trim()}\nfirebase_functions`.trimStart()
        );
        await writeFile(
          join(functionsDist, "main.py"),
          `from firebase_functions import https_fn
from io import BytesIO
from ${imports![0]} import ${imports![1]} as discoveredApp
def handle(app, environ):
    status = None
    headers = None
    body = BytesIO()
    
    def start_response(rstatus, rheaders):
        nonlocal status, headers
        status, headers = rstatus, rheaders
        
    app_iter = app(environ, start_response)
    try:
        for data in app_iter:
            assert status is not None and headers is not None, \\
                "start_response() was not called"
            body.write(data)
    finally:
        if hasattr(app_iter, 'close'):
            app_iter.close()
    return status, headers, body.getvalue()

@https_fn.on_request()
def ${functionId}(req: https_fn.Request) -> https_fn.Response:
    status, headers, body = handle(discoveredApp, req.environ)
    return https_fn.Response(body, status, headers)
`
        );
        // get python cli from the root venv dir
        const root = getProjectPath();
        const files = await readdir(root);
        const venvDir = getVenvDir(root, files);
        const python = venvDir ? getProjectPath(venvDir, "bin", "python") : "python";
        // create a virtual env for the functions if not exists
        if (!dirExistsSync(join(functionsDist, DEFAULT_VENV_DIR))) {
          spawnSync(python, ["-m", "venv", DEFAULT_VENV_DIR], {
            cwd: functionsDist,
          });
        }
        await new Promise<void>((resolve) => {
          const child = runWithVirtualEnv(
            ["pip", "install", "-r", "requirements.txt"],
            functionsDist,
            {},
            { stdio: ["inherit", "ignore", "inherit"] }
          );
          child.on("exit", () => resolve());
        });
        const pythonVersion = spawnSync(python, ["--version"])
          .stdout.toString()
          .trim()
          .split(" ")[1];
        runtime = `python${pythonVersion.split(".").slice(0, 2).join("")}`;

        ignore = [
          DEFAULT_VENV_DIR,
          "__pycache__",
          ".git",
          "firebase-debug.log",
          "firebase-debug.*.log",
        ];
      }

      const existingFunctionsConfig = options.config.get("functions")
        ? [].concat(options.config.get("functions"))
        : [];
      options.config.set("functions", [
        ...existingFunctionsConfig,
        {
          source: relative(projectRoot, functionsDist),
          codebase,
          runtime,
          ignore,
        },
      ]);
    } else {
      if (await pathExists(functionsDist)) {
        await rm(functionsDist, { recursive: true });
      }
    }

    const ourConfigShouldComeFirst = !["", "/"].includes(baseUrl);
    const operation = ourConfigShouldComeFirst ? "unshift" : "push";

    config.rewrites[operation](...rewrites);
    config.redirects[operation](...redirects);
    config.headers[operation](...headers);

    if (firebaseDefaults) {
      const encodedDefaults = Buffer.from(JSON.stringify(firebaseDefaults)).toString("base64url");
      const expires = new Date(new Date().getTime() + 60_000_000_000);
      const sameSite = "Strict";
      const path = `/`;
      config.headers.push({
        source: posix.join(baseUrl, "**", "*.[jt]s"),
        headers: [
          {
            key: "Set-Cookie",
            value: `__FIREBASE_DEFAULTS__=${encodedDefaults}; SameSite=${sameSite}; Expires=${expires.toISOString()}; Path=${path};`,
          },
        ],
      });
    }
  }

  logger.debug(
    "[web frameworks] effective firebase.json: ",
    JSON.stringify({ hosting: configs, functions: options.config.get("functions") }, undefined, 2)
  );

  // Clean up memos/caches
  BUILD_MEMO.clear();

  // Clean up ENV variables, if were emulatoring .env won't override
  // this is leads to failures if we're hosting multiple sites
  delete process.env.__FIREBASE_DEFAULTS__;
  delete process.env.__FIREBASE_FRAMEWORKS_ENTRY__;
}

function codegenDevModeFunctionsDirectory() {
  const packageJson = {};
  return Promise.resolve({ packageJson, frameworksEntry: "_devMode" });
}<|MERGE_RESOLUTION|>--- conflicted
+++ resolved
@@ -41,7 +41,6 @@
   SupportLevelWarnings,
   VALID_ENGINES,
 } from "./constants";
-import { WebFrameworks } from "./frameworks";
 import {
   BUILD_TARGET_PURPOSE,
   BuildResult,
@@ -55,12 +54,9 @@
 import { isDeepStrictEqual } from "util";
 import { resolveProjectPath } from "../projectPath";
 import { logger } from "../logger";
-<<<<<<< HEAD
 import { DEFAULT_VENV_DIR, runWithVirtualEnv } from "../functions/python";
 import { dirExistsSync } from "../fsutils";
-=======
 import { WebFrameworks } from "./frameworks";
->>>>>>> e17a4b3e
 
 export { WebFrameworks };
 
@@ -347,21 +343,7 @@
         );
       }
 
-<<<<<<< HEAD
-      const codebase = `firebase-frameworks-${site}`;
-=======
       const codebase = generateSSRCodebaseId(site);
-      const existingFunctionsConfig = options.config.get("functions")
-        ? [].concat(options.config.get("functions"))
-        : [];
-      options.config.set("functions", [
-        ...existingFunctionsConfig,
-        {
-          source: relative(projectRoot, functionsDist),
-          codebase,
-        },
-      ]);
->>>>>>> e17a4b3e
 
       // N.B. the pin-tags experiment already does this holistically later.
       // This is just a fallback for previous behavior if the user manually
