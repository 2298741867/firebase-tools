import { join, relative, extname, basename } from "path";
import { exit } from "process";
import { execSync } from "child_process";
import { sync as spawnSync } from "cross-spawn";
import { readdirSync, statSync } from "fs";
import { pathToFileURL } from "url";
import { IncomingMessage, ServerResponse } from "http";
import { copyFile, readdir, readFile, rm, writeFile } from "fs/promises";
import { mkdirp, pathExists, stat } from "fs-extra";
import * as clc from "colorette";
import * as process from "node:process";
import * as semver from "semver";
import * as glob from "glob";

import { needProjectId } from "../projectUtils";
import { hostingConfig } from "../hosting/config";
import { listSites } from "../hosting/api";
import { getAppConfig, AppPlatform } from "../management/apps";
import { promptOnce } from "../prompt";
import { EmulatorInfo, Emulators, EMULATORS_SUPPORTED_BY_USE_EMULATOR } from "../emulator/types";
import { getCredentialPathAsync } from "../defaultCredentials";
import { getProjectDefaultAccount } from "../auth";
import { formatHost } from "../emulator/functionsEmulatorShared";
import { Constants } from "../emulator/constants";
import { FirebaseError } from "../error";
import { requireHostingSite } from "../requireHostingSite";
import { HostingRewrites } from "../firebaseConfig";
import * as experiments from "../experiments";
import { ensureTargeted } from "../functions/ensureTargeted";
import { implicitInit } from "../hosting/implicitInit";

// Use "true &&"" to keep typescript from compiling this file and rewriting
// the import statement into a require
const { dynamicImport } = require(true && "../dynamicImport");

export interface Discovery {
  mayWantBackend: boolean;
  publicDirectory: string;
}

export interface BuildResult {
  rewrites?: any[];
  redirects?: any[];
  headers?: any[];
  wantsBackend?: boolean;
  trailingSlash?: boolean;
}

export interface Framework {
  discover: (dir: string) => Promise<Discovery | undefined>;
  type: FrameworkType;
  name: string;
  build: (dir: string) => Promise<BuildResult | void>;
  support: SupportLevel;
  init?: (setup: any, config: any) => Promise<void>;
  getDevModeHandle?: (
    dir: string,
    hostingEmulatorInfo?: EmulatorInfo
  ) => Promise<(req: IncomingMessage, res: ServerResponse, next: () => void) => void>;
  ɵcodegenPublicDirectory: (dir: string, dest: string) => Promise<void>;
  ɵcodegenFunctionsDirectory?: (
    dir: string,
    dest: string
  ) => Promise<{
    bootstrapScript?: string;
    packageJson: any;
    frameworksEntry?: string;
  }>;
}

// TODO pull from @firebase/util when published
interface FirebaseDefaults {
  config?: Object;
  emulatorHosts?: Record<string, string>;
  _authTokenSyncURL?: string;
}

interface FindDepOptions {
  cwd: string;
  depth?: number;
  omitDev: boolean;
}

// These serve as the order of operations for discovery
// E.g, a framework utilizing Vite should be given priority
// over the vite tooling
export const enum FrameworkType {
  Custom = 0, // express
  Monorep, // nx, lerna
  MetaFramework, // next.js, nest.js
  Framework, // angular, react
  Toolchain, // vite
}

export const enum SupportLevel {
  Experimental = "experimental",
  Community = "community-supported",
}

const SupportLevelWarnings = {
  [SupportLevel.Experimental]: clc.yellow(
    `This is an experimental integration, proceed with caution.`
  ),
  [SupportLevel.Community]: clc.yellow(
    `This is a community-supported integration, support is best effort.`
  ),
};

export const FIREBASE_FRAMEWORKS_VERSION = "^0.6.0";
export const FIREBASE_FUNCTIONS_VERSION = "^3.23.0";
export const FIREBASE_ADMIN_VERSION = "^11.0.1";
export const NODE_VERSION = parseInt(process.versions.node, 10).toString();
export const DEFAULT_REGION = "us-central1";
export const ALLOWED_SSR_REGIONS = [
  { name: "us-central1 (Iowa)", value: "us-central1" },
  { name: "us-west1 (Oregon)", value: "us-west1" },
  { name: "us-east1 (South Carolina)", value: "us-east1" },
  { name: "europe-west1 (Belgium)", value: "europe-west1" },
  { name: "asia-east1 (Taiwan)", value: "asia-east1" },
];

const DEFAULT_FIND_DEP_OPTIONS: FindDepOptions = {
  cwd: process.cwd(),
  omitDev: true,
};

const NPM_COMMAND = process.platform === "win32" ? "npm.cmd" : "npm";

// eslint-disable-next-line @typescript-eslint/no-unsafe-assignment
export const WebFrameworks: Record<string, Framework> = Object.fromEntries(
  readdirSync(__dirname)
    .filter((path) => statSync(join(__dirname, path)).isDirectory())
    .map((path) => {
<<<<<<< HEAD
=======
      console.log(__dirname);
>>>>>>> 23386e66
      try {
        return [path, require(join(__dirname, path))];
      } catch (e) {
        return [];
      }
    })
    .filter(
      ([, obj]) =>
        obj && obj.name && obj.discover && obj.build && obj.type !== undefined && obj.support
    )
);

export function relativeRequire(
  dir: string,
  mod: "@angular-devkit/core"
): typeof import("@angular-devkit/core");
export function relativeRequire(
  dir: string,
  mod: "@angular-devkit/core/node"
): typeof import("@angular-devkit/core/node");
export function relativeRequire(
  dir: string,
  mod: "@angular-devkit/architect"
): typeof import("@angular-devkit/architect");
export function relativeRequire(
  dir: string,
  mod: "@angular-devkit/architect/node"
): typeof import("@angular-devkit/architect/node");
export function relativeRequire(
  dir: string,
  mod: "next/dist/build"
): typeof import("next/dist/build");
export function relativeRequire(
  dir: string,
  mod: "next/dist/server/config"
): typeof import("next/dist/server/config");
export function relativeRequire(
  dir: string,
  mod: "next/constants"
): typeof import("next/constants");
export function relativeRequire(dir: string, mod: "next"): typeof import("next");
export function relativeRequire(dir: string, mod: "vite"): typeof import("vite");
export function relativeRequire(dir: string, mod: "jsonc-parser"): typeof import("jsonc-parser");

// TODO the types for @nuxt/kit are causing a lot of troubles, need to do something other than any
// Nuxt 2
export function relativeRequire(dir: string, mod: "nuxt/dist/nuxt.js"): Promise<any>;
// Nuxt 3
export function relativeRequire(dir: string, mod: "@nuxt/kit"): Promise<any>;

/**
 *
 */
export function relativeRequire(dir: string, mod: string) {
  try {
    const path = require.resolve(mod, { paths: [dir] });
    if (extname(path) === ".mjs") {
      return dynamicImport(pathToFileURL(path).toString());
    } else {
      return require(path);
    }
  } catch (e) {
    const path = relative(process.cwd(), dir);
    console.error(
      `Could not load dependency ${mod} in ${path.startsWith("..") ? path : `./${path}`
      }, have you run \`npm install\`?`
    );
    throw e;
  }
}

/**
 *
 */
export async function discover(dir: string, warn = true) {
  const allFrameworkTypes = [
    ...new Set(Object.values(WebFrameworks).map(({ type }) => type)),
  ].sort();
  for (const discoveryType of allFrameworkTypes) {
    const frameworksDiscovered = [];
    for (const framework in WebFrameworks) {
      if (WebFrameworks[framework]) {
        const { discover, type } = WebFrameworks[framework];
        if (type !== discoveryType) continue;
        const result = await discover(dir);
        if (result) frameworksDiscovered.push({ framework, ...result });
      }
    }
    if (frameworksDiscovered.length > 1) {
      if (warn) console.error("Multiple conflicting frameworks discovered.");
      return;
    }
    if (frameworksDiscovered.length === 1) return frameworksDiscovered[0];
  }
  if (warn) console.warn("Could not determine the web framework in use.");
  return;
}

function scanDependencyTree(searchingFor: string, dependencies = {}): any {
  for (const [name, dependency] of Object.entries(
    dependencies as Record<string, Record<string, any>>
  )) {
    if (name === searchingFor) return dependency;
    const result = scanDependencyTree(searchingFor, dependency.dependencies);
    if (result) return result;
  }
  return;
}

/**
 *
 */
export function findDependency(name: string, options: Partial<FindDepOptions> = {}) {
  const { cwd, depth, omitDev } = { ...DEFAULT_FIND_DEP_OPTIONS, ...options };
  const env: any = Object.assign({}, process.env);
  delete env.NODE_ENV;
  const result = spawnSync(
    NPM_COMMAND,
    [
      "list",
      name,
      "--json",
      ...(omitDev ? ["--omit", "dev"] : []),
      ...(depth === undefined ? [] : ["--depth", depth.toString(10)]),
    ],
    { cwd, env }
  );
  if (!result.stdout) return;
  const json = JSON.parse(result.stdout.toString());
  return scanDependencyTree(name, json.dependencies);
}

/**
 *
 */
export async function prepareFrameworks(
  targetNames: string[],
  context: any,
  options: any,
  emulators: EmulatorInfo[] = []
): Promise<void> {
  // `firebase-frameworks` requires Node >= 16. We must check for this to avoid horrible errors.
  const nodeVersion = process.version;
  if (!semver.satisfies(nodeVersion, ">=16.0.0")) {
    throw new FirebaseError(
      `The frameworks awareness feature requires Node.JS >= 16 and npm >= 8 in order to work correctly, due to some of the downstream dependencies. Please upgrade your version of Node.JS, reinstall firebase-tools, and give it another go.`
    );
  }

  const project = needProjectId(context);
  const { projectRoot } = options;
  const account = getProjectDefaultAccount(projectRoot);
  // options.site is not present when emulated. We could call requireHostingSite but IAM permissions haven't
  // been booted up (at this point) and we may be offline, so just use projectId. Most of the time
  // the default site is named the same as the project & for frameworks this is only used for naming the
  // function... unless you're using authenticated server-context TODO explore the implication here.

  // N.B. Trying to work around this in a rush but it's not 100% clear what to do here.
  // The code previously injected a cache for the hosting options after specifying site: project
  // temporarily in options. But that means we're caching configs with the wrong
  // site specified. As a compromise we'll do our best to set the correct site,
  // which should succeed when this method is being called from "deploy". I don't
  // think this breaks any other situation because we don't need a site during
  // emulation unless we have multiple sites, in which case we're guaranteed to
  // either have site or target set.
  if (!options.site) {
    try {
      await requireHostingSite(options);
    } catch {
      options.site = project;
    }
  }
  const configs = hostingConfig(options);
  let firebaseDefaults: FirebaseDefaults | undefined = undefined;
  if (configs.length === 0) {
    return;
  }
  const allowedRegionsValues = ALLOWED_SSR_REGIONS.map((r) => r.value);
  for (const config of configs) {
    const { source, site, public: publicDir, frameworksBackend } = config;
    if (!source) {
      continue;
    }
    config.rewrites ||= [];
    config.redirects ||= [];
    config.headers ||= [];
    config.cleanUrls ??= true;
    const dist = join(projectRoot, ".firebase", site);
    const hostingDist = join(dist, "hosting");
    const functionsDist = join(dist, "functions");
    if (publicDir) {
      throw new Error(`hosting.public and hosting.source cannot both be set in firebase.json`);
    }
    const ssrRegion = frameworksBackend?.region ?? DEFAULT_REGION;
    if (!allowedRegionsValues.includes(ssrRegion)) {
      const validRegions = allowedRegionsValues.join(", ");
      throw new FirebaseError(
        `Hosting config for site ${site} places server-side content in region ${ssrRegion} which is not known. Valid regions are ${validRegions}`
      );
    }
    const getProjectPath = (...args: string[]) => join(projectRoot, source, ...args);
    const functionId = `ssr${site.toLowerCase().replace(/-/g, "")}`;
    const usesFirebaseAdminSdk = !!findDependency("firebase-admin", { cwd: getProjectPath() });
    const usesFirebaseJsSdk = !!findDependency("@firebase/app", { cwd: getProjectPath() });
    if (usesFirebaseAdminSdk) {
      process.env.GOOGLE_CLOUD_PROJECT = project;
      if (account && !process.env.GOOGLE_APPLICATION_CREDENTIALS) {
        const defaultCredPath = await getCredentialPathAsync(account);
        if (defaultCredPath) process.env.GOOGLE_APPLICATION_CREDENTIALS = defaultCredPath;
      }
    }
    emulators.forEach((info) => {
      if (usesFirebaseAdminSdk) {
        if (info.name === Emulators.FIRESTORE)
          process.env[Constants.FIRESTORE_EMULATOR_HOST] = formatHost(info);
        if (info.name === Emulators.AUTH)
          process.env[Constants.FIREBASE_AUTH_EMULATOR_HOST] = formatHost(info);
        if (info.name === Emulators.DATABASE)
          process.env[Constants.FIREBASE_DATABASE_EMULATOR_HOST] = formatHost(info);
        if (info.name === Emulators.STORAGE)
          process.env[Constants.FIREBASE_STORAGE_EMULATOR_HOST] = formatHost(info);
      }
      if (usesFirebaseJsSdk && EMULATORS_SUPPORTED_BY_USE_EMULATOR.includes(info.name)) {
        firebaseDefaults ||= {};
        firebaseDefaults.emulatorHosts ||= {};
        firebaseDefaults.emulatorHosts[info.name] = formatHost(info);
      }
    });
    let firebaseConfig = null;
    if (usesFirebaseJsSdk) {
      const sites = await listSites(project);
      const selectedSite = sites.find((it) => it.name && it.name.split("/").pop() === site);
      if (selectedSite) {
        const { appId } = selectedSite;
        if (appId) {
          firebaseConfig = await getAppConfig(appId, AppPlatform.WEB);
          firebaseDefaults ||= {};
          firebaseDefaults.config = firebaseConfig;
        } else {
          const defaultConfig = await implicitInit(options);
          if (defaultConfig.json) {
            console.warn(
              `No Firebase app associated with site ${site}, injecting project default config.
  You can link a Web app to a Hosting site here https://console.firebase.google.com/project/${project}/settings/general/web`
            );
            firebaseDefaults ||= {};
            firebaseDefaults.config = JSON.parse(defaultConfig.json);
          } else {
            // N.B. None of us know when this can ever happen and the deploy would
            // still succeed. Maaaaybe if someone tried calling firebase serve
            // on a project that never initialized hosting?
            console.warn(
              `No Firebase app associated with site ${site}, unable to provide authenticated server context.
  You can link a Web app to a Hosting site here https://console.firebase.google.com/project/${project}/settings/general/web`
            );
            if (!options.nonInteractive) {
              const continueDeploy = await promptOnce({
                type: "confirm",
                default: true,
                message: "Would you like to continue with the deploy?",
              });
              if (!continueDeploy) exit(1);
            }
          }
        }
      }
    }
    if (firebaseDefaults) process.env.__FIREBASE_DEFAULTS__ = JSON.stringify(firebaseDefaults);
    const results = await discover(getProjectPath());
    if (!results) throw new Error("Epic fail.");
    const { framework, mayWantBackend, publicDirectory } = results;
    const {
      build,
      ɵcodegenPublicDirectory,
      ɵcodegenFunctionsDirectory: codegenProdModeFunctionsDirectory,
      getDevModeHandle,
      name,
      support,
    } = WebFrameworks[framework];
    console.log(`Detected a ${name} codebase. ${SupportLevelWarnings[support] || ""}\n`);
    // TODO allow for override
    const isDevMode = context._name === "serve" || context._name === "emulators:start";

    const hostingEmulatorInfo = emulators.find((e) => e.name === Emulators.HOSTING);

    const devModeHandle =
      isDevMode &&
      getDevModeHandle &&
      (await getDevModeHandle(getProjectPath(), hostingEmulatorInfo));
    let codegenFunctionsDirectory: Framework["ɵcodegenFunctionsDirectory"];
    if (devModeHandle) {
      config.public = relative(projectRoot, publicDirectory);
      // Attach the handle to options, it will be used when spinning up superstatic
      options.frameworksDevModeHandle = devModeHandle;
      // null is the dev-mode entry for firebase-framework-tools
      if (mayWantBackend && firebaseDefaults) {
        codegenFunctionsDirectory = codegenDevModeFunctionsDirectory;
      }
    } else {
      const {
        wantsBackend = false,
        rewrites = [],
        redirects = [],
        headers = [],
        trailingSlash,
      } = (await build(getProjectPath())) || {};
      config.rewrites.push(...rewrites);
      config.redirects.push(...redirects);
      config.headers.push(...headers);
      config.trailingSlash ??= trailingSlash;
      if (await pathExists(hostingDist)) await rm(hostingDist, { recursive: true });
      await mkdirp(hostingDist);
      await ɵcodegenPublicDirectory(getProjectPath(), hostingDist);
      config.public = relative(projectRoot, hostingDist);
      if (wantsBackend) codegenFunctionsDirectory = codegenProdModeFunctionsDirectory;
    }
    config.webFramework = `${framework}${codegenFunctionsDirectory ? "_ssr" : ""}`;
    if (codegenFunctionsDirectory) {
      if (firebaseDefaults) firebaseDefaults._authTokenSyncURL = "/__session";

      const rewrite: HostingRewrites = {
        source: "**",
        function: {
          functionId,
        },
      };
      if (experiments.isEnabled("pintags")) {
        rewrite.function.pinTag = true;
      }
      config.rewrites.push(rewrite);

      const codebase = `firebase-frameworks-${site}`;
      const existingFunctionsConfig = options.config.get("functions")
        ? [].concat(options.config.get("functions"))
        : [];
      options.config.set("functions", [
        ...existingFunctionsConfig,
        {
          source: relative(projectRoot, functionsDist),
          codebase,
        },
      ]);

      if (!targetNames.includes("functions")) {
        targetNames.unshift("functions");
      }
      if (options.only) {
        options.only = ensureTargeted(options.only, codebase);
      }

      // if exists, delete everything but the node_modules directory and package-lock.json
      // this should speed up repeated NPM installs
      if (await pathExists(functionsDist)) {
        const functionsDistStat = await stat(functionsDist);
        if (functionsDistStat?.isDirectory()) {
          const files = await readdir(functionsDist);
          for (const file of files) {
            if (file !== "node_modules" && file !== "package-lock.json")
              await rm(join(functionsDist, file), { recursive: true });
          }
        } else {
          await rm(functionsDist);
        }
      } else {
        await mkdirp(functionsDist);
      }

      const {
        packageJson,
        bootstrapScript,
        frameworksEntry = framework,
      } = await codegenFunctionsDirectory(getProjectPath(), functionsDist);

      // Set the framework entry in the env variables to handle generation of the functions.yaml
      process.env.__FIREBASE_FRAMEWORKS_ENTRY__ = frameworksEntry;

      packageJson.main = "server.js";
      delete packageJson.devDependencies;
      packageJson.dependencies ||= {};
      packageJson.dependencies["firebase-frameworks"] ||= FIREBASE_FRAMEWORKS_VERSION;
      packageJson.dependencies["firebase-functions"] ||= FIREBASE_FUNCTIONS_VERSION;
      packageJson.dependencies["firebase-admin"] ||= FIREBASE_ADMIN_VERSION;
      packageJson.engines ||= {};
      packageJson.engines.node ||= NODE_VERSION;

      for (const [name, version] of Object.entries(
        packageJson.dependencies as Record<string, string>
      )) {
        if (version.startsWith("file:")) {
          const path = version.replace(/^file:/, "");
          if (!(await pathExists(path))) continue;
          const stats = await stat(path);
          if (stats.isDirectory()) {
            const result = spawnSync("npm", ["pack", relative(functionsDist, path)], {
              cwd: functionsDist,
            });
            if (!result.stdout) throw new Error(`Error running \`npm pack\` at ${path}`);
            const filename = result.stdout.toString().trim();
            packageJson.dependencies[name] = `file:${filename}`;
          } else {
            const filename = basename(path);
            await copyFile(path, join(functionsDist, filename));
            packageJson.dependencies[name] = `file:${filename}`;
          }
        }
      }
      await writeFile(join(functionsDist, "package.json"), JSON.stringify(packageJson, null, 2));

      await copyFile(
        getProjectPath("package-lock.json"),
        join(functionsDist, "package-lock.json")
      ).catch(() => {
        // continue
      });

      if (await pathExists(getProjectPath(".npmrc"))) {
        await copyFile(getProjectPath(".npmrc"), join(functionsDist, ".npmrc"));
      }

      let existingDotEnvContents = "";
      if (await pathExists(getProjectPath(".env"))) {
        existingDotEnvContents = (await readFile(getProjectPath(".env"))).toString();
      }

      await writeFile(
        join(functionsDist, ".env"),
        `${existingDotEnvContents}
__FIREBASE_FRAMEWORKS_ENTRY__=${frameworksEntry}
${firebaseDefaults ? `__FIREBASE_DEFAULTS__=${JSON.stringify(firebaseDefaults)}\n` : ""}`
      );

      const envs = await new Promise<string[]>((resolve, reject) =>
        glob(getProjectPath(".env.*"), (err, matches) => {
          if (err) reject(err);
          resolve(matches);
        })
      );

      await Promise.all(envs.map((path) => copyFile(path, join(functionsDist, basename(path)))));

      execSync(`${NPM_COMMAND} i --omit dev --no-audit`, {
        cwd: functionsDist,
        stdio: "inherit",
      });

      if (bootstrapScript) await writeFile(join(functionsDist, "bootstrap.js"), bootstrapScript);

      // TODO move to templates

      if (packageJson.type === "module") {
        await writeFile(
          join(functionsDist, "server.js"),
          `import { onRequest } from 'firebase-functions/v2/https';
  const server = import('firebase-frameworks');
  export const ${functionId} = onRequest(${JSON.stringify(
            frameworksBackend || {}
          )}, (req, res) => server.then(it => it.handle(req, res)));
  `
        );
      } else {
        await writeFile(
          join(functionsDist, "server.js"),
          `const { onRequest } = require('firebase-functions/v2/https');
  const server = import('firebase-frameworks');
  exports.${functionId} = onRequest(${JSON.stringify(
            frameworksBackend || {}
          )}, (req, res) => server.then(it => it.handle(req, res)));
  `
        );
      }
    } else {
      // No function, treat as an SPA
      // TODO(jamesdaniels) be smarter about this, leave it to the framework?
      config.rewrites.push({
        source: "**",
        destination: "/index.html",
      });
    }

    if (firebaseDefaults) {
      const encodedDefaults = Buffer.from(JSON.stringify(firebaseDefaults)).toString("base64url");
      const expires = new Date(new Date().getTime() + 60_000_000_000);
      const sameSite = "Strict";
      const path = `/`;
      config.headers.push({
        source: "**/*.js",
        headers: [
          {
            key: "Set-Cookie",
            value: `__FIREBASE_DEFAULTS__=${encodedDefaults}; SameSite=${sameSite}; Expires=${expires.toISOString()}; Path=${path};`,
          },
        ],
      });
    }
  }
}

function codegenDevModeFunctionsDirectory() {
  const packageJson = {};
  return Promise.resolve({ packageJson, frameworksEntry: "_devMode" });
}

/**
 *
 */
export function createServerResponseProxy(
  req: IncomingMessage,
  res: ServerResponse,
  next: () => void
) {
  const proxiedRes = new ServerResponse(req);
  const buffer: [string, any[]][] = [];
  proxiedRes.write = new Proxy(proxiedRes.write.bind(proxiedRes), {
    apply: (target: any, thisArg, args) => {
      target.call(thisArg, ...args);
      buffer.push(["write", args]);
    },
  });
  proxiedRes.setHeader = new Proxy(proxiedRes.setHeader.bind(proxiedRes), {
    apply: (target: any, thisArg, args) => {
      target.call(thisArg, ...args);
      buffer.push(["setHeader", args]);
    },
  });
  proxiedRes.removeHeader = new Proxy(proxiedRes.removeHeader.bind(proxiedRes), {
    apply: (target: any, thisArg, args) => {
      target.call(thisArg, ...args);
      buffer.push(["removeHeader", args]);
    },
  });
  proxiedRes.writeHead = new Proxy(proxiedRes.writeHead.bind(proxiedRes), {
    apply: (target: any, thisArg, args) => {
      target.call(thisArg, ...args);
      buffer.push(["writeHead", args]);
    },
  });
  proxiedRes.end = new Proxy(proxiedRes.end.bind(proxiedRes), {
    apply: (target: any, thisArg, args) => {
      target.call(thisArg, ...args);
      if (proxiedRes.statusCode === 404) {
        next();
      } else {
        for (const [fn, args] of buffer) {
          (res as any)[fn](...args);
        }
        res.end(...args);
      }
    },
  });
  return proxiedRes;
}<|MERGE_RESOLUTION|>--- conflicted
+++ resolved
@@ -131,10 +131,7 @@
   readdirSync(__dirname)
     .filter((path) => statSync(join(__dirname, path)).isDirectory())
     .map((path) => {
-<<<<<<< HEAD
-=======
       console.log(__dirname);
->>>>>>> 23386e66
       try {
         return [path, require(join(__dirname, path))];
       } catch (e) {
