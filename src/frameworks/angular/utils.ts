import type { Target } from "@angular-devkit/architect";
import type { ProjectDefinition } from "@angular-devkit/core/src/workspace";
import type { WorkspaceNodeModulesArchitectHost } from "@angular-devkit/architect/node";

import { AngularI18nConfig } from "./interfaces";
import { findDependency, relativeRequire, validateLocales } from "../utils";
import { FirebaseError } from "../../error";
import { join, posix, sep } from "path";
import { BUILD_TARGET_PURPOSE } from "../interfaces";
import { AssertionError } from "assert";
import { assertIsString } from "../../utils";
import { coerce } from "semver";
import { JsonObject } from "@angular-devkit/core";

async function localesForTarget(
  dir: string,
  architectHost: WorkspaceNodeModulesArchitectHost,
  target: Target,
  workspaceProject: ProjectDefinition,
) {
  const { targetStringFromTarget } = await relativeRequire(dir, "@angular-devkit/architect");
  const targetOptions = await architectHost.getOptionsForTarget(target);
  if (!targetOptions) {
    const targetString = targetStringFromTarget(target);
    throw new FirebaseError(`Couldn't find options for ${targetString}.`);
  }

  let locales: string[] | undefined = undefined;
  let defaultLocale: string | undefined = undefined;
  if (targetOptions.localize) {
    const i18n: AngularI18nConfig | undefined = workspaceProject.extensions?.i18n as any;
    if (!i18n) throw new FirebaseError(`No i18n config on project.`);
    if (typeof i18n.sourceLocale === "string") {
      throw new FirebaseError(`All your i18n locales must have a baseHref of "" on Firebase, use an object for sourceLocale in your angular.json:
  "i18n": {
    "sourceLocale": {
      "code": "${i18n.sourceLocale}",
      "baseHref": ""
    },
    ...
  }`);
    }
    if (i18n.sourceLocale.baseHref !== "")
      throw new FirebaseError(
        'All your i18n locales must have a baseHref of "" on Firebase, errored on sourceLocale.',
      );
    defaultLocale = i18n.sourceLocale.code;
    if (targetOptions.localize === true) {
      locales = [defaultLocale];
      for (const [locale, { baseHref }] of Object.entries(i18n.locales)) {
        if (baseHref !== "")
          throw new FirebaseError(
            `All your i18n locales must have a baseHref of \"\" on Firebase, errored on ${locale}.`,
          );
        locales.push(locale);
      }
    } else if (Array.isArray(targetOptions.localize)) {
      locales = [defaultLocale];
      for (const locale of targetOptions.localize) {
        if (typeof locale !== "string") continue;
        locales.push(locale);
      }
    }
  }
  validateLocales(locales);
  return { locales, defaultLocale };
}

const enum ExpectedBuilder {
  APPLICATION = "@angular-devkit/build-angular:application",
  BROWSER_ESBUILD = "@angular-devkit/build-angular:browser-esbuild",
  DEPLOY = "@angular/fire:deploy",
  DEV_SERVER = "@angular-devkit/build-angular:dev-server",
  LEGACY_BROWSER = "@angular-devkit/build-angular:browser",
  LEGACY_NGUNIVERSAL_PRERENDER = "@nguniversal/builders:prerender",
  LEGACY_DEVKIT_PRERENDER = "@angular-devkit/build-angular:prerender",
  LEGACY_SERVER = "@angular-devkit/build-angular:server",
  LEGACY_NGUNIVERSAL_SSR_DEV_SERVER = "@nguniversal/builders:ssr-dev-server",
  LEGACY_DEVKIT_SSR_DEV_SERVER = "@angular-devkit/build-angular:ssr-dev-server",
}

const DEV_SERVER_TARGETS: string[] = [
  ExpectedBuilder.DEV_SERVER,
  ExpectedBuilder.LEGACY_NGUNIVERSAL_SSR_DEV_SERVER,
  ExpectedBuilder.LEGACY_DEVKIT_SSR_DEV_SERVER,
];

function getValidBuilders(purpose: BUILD_TARGET_PURPOSE): string[] {
  return [
    ExpectedBuilder.APPLICATION,
    ExpectedBuilder.BROWSER_ESBUILD,
    ExpectedBuilder.DEPLOY,
    ExpectedBuilder.LEGACY_BROWSER,
    ExpectedBuilder.LEGACY_DEVKIT_PRERENDER,
    ExpectedBuilder.LEGACY_NGUNIVERSAL_PRERENDER,
    ...(purpose === "deploy" ? [] : DEV_SERVER_TARGETS),
  ];
}

export async function getAllTargets(purpose: BUILD_TARGET_PURPOSE, dir: string) {
  const validBuilders = getValidBuilders(purpose);
  const [{ NodeJsAsyncHost }, { workspaces }, { targetStringFromTarget }] = await Promise.all([
    relativeRequire(dir, "@angular-devkit/core/node"),
    relativeRequire(dir, "@angular-devkit/core"),
    relativeRequire(dir, "@angular-devkit/architect"),
  ]);
  const host = workspaces.createWorkspaceHost(new NodeJsAsyncHost());
  const { workspace } = await workspaces.readWorkspace(dir, host);

  const targets: string[] = [];
  workspace.projects.forEach((projectDefinition, project) => {
    if (projectDefinition.extensions.projectType !== "application") return;
    projectDefinition.targets.forEach((targetDefinition, target) => {
      if (!validBuilders.includes(targetDefinition.builder)) return;
      const configurations = Object.keys(targetDefinition.configurations || {});
      if (!configurations.includes("production")) configurations.push("production");
      if (!configurations.includes("development")) configurations.push("development");
      configurations.forEach((configuration) => {
        targets.push(targetStringFromTarget({ project, target, configuration }));
      });
    });
  });
  return targets;
}

// TODO(jamesdaniels) memoize, dry up
export async function getContext(dir: string, targetOrConfiguration?: string) {
  const [
    { NodeJsAsyncHost },
    { workspaces },
    { WorkspaceNodeModulesArchitectHost },
    { Architect, targetFromTargetString, targetStringFromTarget },
    { parse },
  ] = await Promise.all([
    relativeRequire(dir, "@angular-devkit/core/node"),
    relativeRequire(dir, "@angular-devkit/core"),
    relativeRequire(dir, "@angular-devkit/architect/node"),
    relativeRequire(dir, "@angular-devkit/architect"),
    relativeRequire(dir, "jsonc-parser"),
  ]);

  const host = workspaces.createWorkspaceHost(new NodeJsAsyncHost());
  const { workspace } = await workspaces.readWorkspace(dir, host);
  const architectHost = new WorkspaceNodeModulesArchitectHost(workspace, dir);
  const architect = new Architect(architectHost);

  let overrideTarget: Target | undefined;
  let deployTarget: Target | undefined;
  let project: string | undefined;
  let buildTarget: Target | undefined;
  let browserTarget: Target | undefined;
  let serverTarget: Target | undefined;
  let prerenderTarget: Target | undefined;
  let serveTarget: Target | undefined;
  let serveOptimizedImages = false;

  let configuration: string | undefined = undefined;
  if (targetOrConfiguration) {
    try {
      overrideTarget = targetFromTargetString(targetOrConfiguration);
      configuration = overrideTarget.configuration;
      project = overrideTarget.project;
    } catch (e) {
      configuration = targetOrConfiguration;
    }
  }

  if (!project) {
    const angularJson = parse(await host.readFile(join(dir, "angular.json")));
    project = angularJson.defaultProject;
  }

  if (!project) {
    const apps: string[] = [];
    workspace.projects.forEach((value, key) => {
      if (value.extensions.projectType === "application") apps.push(key);
    });
    if (apps.length === 1) project = apps[0];
  }

<<<<<<< HEAD
  if (!project) {
    throwCannotDetermineTarget();
  }
=======
  if (!project)
    throw new FirebaseError(
      "Unable to determine the application to deploy, specify a target via the FIREBASE_FRAMEWORKS_BUILD_TARGET environment variable",
    );
>>>>>>> b82594fc

  const workspaceProject = workspace.projects.get(project);
  if (!workspaceProject) throw new FirebaseError(`No project ${project} found.`);

  if (overrideTarget) {
    const target = workspaceProject.targets.get(overrideTarget.target)!;
    const builder = target.builder;
    switch (builder) {
      case ExpectedBuilder.DEPLOY:
        deployTarget = overrideTarget;
        break;
      case ExpectedBuilder.APPLICATION:
        buildTarget = overrideTarget;
        break;
      case ExpectedBuilder.BROWSER_ESBUILD:
      case ExpectedBuilder.LEGACY_BROWSER:
        browserTarget = overrideTarget;
        break;
      case ExpectedBuilder.LEGACY_DEVKIT_PRERENDER:
      case ExpectedBuilder.LEGACY_NGUNIVERSAL_PRERENDER:
        prerenderTarget = overrideTarget;
        break;
      case ExpectedBuilder.DEV_SERVER:
      case ExpectedBuilder.LEGACY_NGUNIVERSAL_SSR_DEV_SERVER:
      case ExpectedBuilder.LEGACY_DEVKIT_SSR_DEV_SERVER:
        serveTarget = overrideTarget;
        break;
      default:
        throw new FirebaseError(`builder ${builder} not known.`);
    }
  } else if (workspaceProject.targets.has("deploy")) {
    const { builder, defaultConfiguration = "production" } =
      workspaceProject.targets.get("deploy")!;
    if (builder === ExpectedBuilder.DEPLOY) {
      deployTarget = {
        project,
        target: "deploy",
        configuration: configuration || defaultConfiguration,
      };
    }
  }

  if (deployTarget) {
    const options = await architectHost
      .getOptionsForTarget(deployTarget)
      .catch(() => workspaceProject.targets.get(deployTarget!.target)?.options);
    if (!options) throw new FirebaseError("Unable to get options for ng-deploy.");
    if (options.buildTarget) {
      assertIsString(options.buildTarget);
      buildTarget = targetFromTargetString(options.buildTarget);
    }
    if (options.prerenderTarget) {
      assertIsString(options.prerenderTarget);
      prerenderTarget = targetFromTargetString(options.prerenderTarget);
    }
    if (options.browserTarget) {
      assertIsString(options.browserTarget);
      browserTarget = targetFromTargetString(options.browserTarget);
    }
    if (options.serverTarget) {
      assertIsString(options.serverTarget);
      serverTarget = targetFromTargetString(options.serverTarget);
    }
    if (options.serveTarget) {
      assertIsString(options.serveTarget);
      serveTarget = targetFromTargetString(options.serveTarget);
    }
    if (options.serveOptimizedImages) {
      serveOptimizedImages = true;
    }
    if (prerenderTarget) {
      const prerenderOptions = await architectHost.getOptionsForTarget(prerenderTarget);
      if (!browserTarget) {
        throw new FirebaseError("ng-deploy with prerenderTarget requires a browserTarget");
      }
      if (targetStringFromTarget(browserTarget) !== prerenderOptions?.browserTarget) {
        throw new FirebaseError(
          "ng-deploy's browserTarget and prerender's browserTarget do not match. Please check your angular.json",
        );
      }
      if (serverTarget && targetStringFromTarget(serverTarget) !== prerenderOptions?.serverTarget) {
        throw new FirebaseError(
          "ng-deploy's serverTarget and prerender's serverTarget do not match. Please check your angular.json",
        );
      }
      if (!serverTarget) {
        console.warn(
          "Treating the application as fully rendered. Add a serverTarget to your deploy target in angular.json to utilize server-side rendering.",
        );
      }
    }
    if (!buildTarget && !browserTarget) {
      throw new FirebaseError(
        "ng-deploy is missing a build target. Plase check your angular.json.",
      );
    }
  } else if (!overrideTarget) {
    if (workspaceProject.targets.has("prerender")) {
      const { defaultConfiguration = "production" } = workspaceProject.targets.get("prerender")!;
      prerenderTarget = {
        project,
        target: "prerender",
        configuration: configuration || defaultConfiguration,
      };
      const options = await architectHost.getOptionsForTarget(prerenderTarget);
      assertIsString(options?.browserTarget);
      browserTarget = targetFromTargetString(options.browserTarget);
      assertIsString(options?.serverTarget);
      serverTarget = targetFromTargetString(options.serverTarget);
    }
    if (!buildTarget && !browserTarget && workspaceProject.targets.has("build")) {
      const { builder, defaultConfiguration = "production" } =
        workspaceProject.targets.get("build")!;
      const target = {
        project,
        target: "build",
        configuration: configuration || defaultConfiguration,
      };
      if (
        builder === ExpectedBuilder.LEGACY_BROWSER ||
        builder === ExpectedBuilder.BROWSER_ESBUILD
      ) {
        browserTarget = target;
      } else {
        buildTarget = target;
      }
    }
    if (!serverTarget && workspaceProject.targets.has("server")) {
      const { defaultConfiguration = "production" } = workspaceProject.targets.get("server")!;
      serverTarget = {
        project,
        target: "server",
        configuration: configuration || defaultConfiguration,
      };
    }
  }

  if (!serveTarget) {
    if (serverTarget && workspaceProject.targets.has("serve-ssr")) {
      const { defaultConfiguration = "development" } = workspaceProject.targets.get("serve-ssr")!;
      serveTarget = {
        project,
        target: "serve-ssr",
        configuration: configuration || defaultConfiguration,
      };
    } else if (workspaceProject.targets.has("serve")) {
      const { defaultConfiguration = "development" } = workspaceProject.targets.get("serve")!;
      serveTarget = {
        project,
        target: "serve",
        configuration: configuration || defaultConfiguration,
      };
    }
  }

  for (const target of [
    deployTarget,
    buildTarget,
    prerenderTarget,
    serverTarget,
    browserTarget,
    serveTarget,
  ]) {
    if (target) {
      const targetString = targetStringFromTarget(target);
      if (target.project !== project)
        throw new FirebaseError(
          `${targetString} is not in project ${project}. Please check your angular.json`,
        );
      const definition = workspaceProject.targets.get(target.target);
      if (!definition) throw new FirebaseError(`${target} could not be found in your angular.json`);
      const { builder } = definition;
      if (target === deployTarget && builder === ExpectedBuilder.DEPLOY) continue;
      if (target === buildTarget && builder === ExpectedBuilder.APPLICATION) continue;
      if (target === browserTarget && builder === ExpectedBuilder.BROWSER_ESBUILD) continue;
      if (target === browserTarget && builder === ExpectedBuilder.LEGACY_BROWSER) continue;
      if (target === prerenderTarget && builder === ExpectedBuilder.LEGACY_DEVKIT_PRERENDER)
        continue;
      if (target === prerenderTarget && builder === ExpectedBuilder.LEGACY_NGUNIVERSAL_PRERENDER)
        continue;
      if (target === serverTarget && builder === ExpectedBuilder.LEGACY_SERVER) continue;
      if (target === serveTarget && builder === ExpectedBuilder.LEGACY_NGUNIVERSAL_SSR_DEV_SERVER)
        continue;
      if (target === serveTarget && builder === ExpectedBuilder.LEGACY_DEVKIT_SSR_DEV_SERVER)
        continue;
      if (target === serveTarget && builder === ExpectedBuilder.DEV_SERVER) continue;
      throw new FirebaseError(
        `${definition.builder} (${targetString}) is not a recognized builder. Please check your angular.json`,
      );
    }
  }

  const buildOrBrowserTarget = buildTarget || browserTarget;
  if (!buildOrBrowserTarget) {
    throw new FirebaseError(`No build target on ${project}`);
  }

  const browserTargetOptions = await tryToGetOptionsForTarget(architectHost, buildOrBrowserTarget);
  if (!browserTargetOptions) {
    const targetString = targetStringFromTarget(buildOrBrowserTarget);
    throw new FirebaseError(`Couldn't find options for ${targetString}.`);
  }

  const baseHref = browserTargetOptions.baseHref || "/";
  assertIsString(baseHref);

  const buildTargetOptions =
    buildTarget && (await tryToGetOptionsForTarget(architectHost, buildTarget));
  const ssr = buildTarget ? !!buildTargetOptions?.ssr : !!serverTarget;

  return {
    architect,
    architectHost,
    baseHref,
    host,
    buildTarget,
    browserTarget,
    prerenderTarget,
    serverTarget,
    serveTarget,
    workspaceProject,
    serveOptimizedImages,
    ssr,
  };
}

export async function getBrowserConfig(sourceDir: string, configuration: string) {
  const { architectHost, browserTarget, buildTarget, baseHref, workspaceProject } =
    await getContext(sourceDir, configuration);
  const buildOrBrowserTarget = buildTarget || browserTarget;
  if (!buildOrBrowserTarget) {
    throw new AssertionError({ message: "expected build or browser target defined" });
  }
  const { locales, defaultLocale } = await localesForTarget(
    sourceDir,
    architectHost,
    buildOrBrowserTarget,
    workspaceProject,
  );
  const targetOptions = await architectHost.getOptionsForTarget(buildOrBrowserTarget);
  assertIsString(targetOptions?.outputPath);
  const outputPath = join(targetOptions.outputPath, buildTarget ? "browser" : "");
  return { locales, baseHref, outputPath, defaultLocale };
}

export async function getServerConfig(sourceDir: string, configuration: string) {
  const {
    architectHost,
    host,
    buildTarget,
    serverTarget,
    browserTarget,
    baseHref,
    workspaceProject,
    serveOptimizedImages,
    ssr,
  } = await getContext(sourceDir, configuration);
  const buildOrBrowserTarget = buildTarget || browserTarget;
  if (!buildOrBrowserTarget) {
    throw new AssertionError({ message: "expected build or browser target to be defined" });
  }
  const browserTargetOptions = await architectHost.getOptionsForTarget(buildOrBrowserTarget);
  assertIsString(browserTargetOptions?.outputPath);
  const browserOutputPath = join(browserTargetOptions.outputPath, buildTarget ? "browser" : "")
    .split(sep)
    .join(posix.sep);
  const packageJson = JSON.parse(await host.readFile(join(sourceDir, "package.json")));

  if (!ssr) {
    return {
      packageJson,
      browserOutputPath,
      serverOutputPath: undefined,
      baseHref,
      bundleDependencies: false,
      externalDependencies: [],
      serverLocales: [],
      browserLocales: undefined,
      defaultLocale: undefined,
      serveOptimizedImages,
    };
  }
  const buildOrServerTarget = buildTarget || serverTarget;
  if (!buildOrServerTarget) {
    throw new AssertionError({ message: "expected build or server target to be defined" });
  }
  const { locales: serverLocales, defaultLocale } = await localesForTarget(
    sourceDir,
    architectHost,
    buildOrServerTarget,
    workspaceProject,
  );
  const serverTargetOptions = await architectHost.getOptionsForTarget(buildOrServerTarget);
  assertIsString(serverTargetOptions?.outputPath);
  const serverOutputPath = join(serverTargetOptions.outputPath, buildTarget ? "server" : "")
    .split(sep)
    .join(posix.sep);
  if (serverLocales && !defaultLocale) {
    throw new FirebaseError(
      "It's required that your source locale to be one of the localize options",
    );
  }
  const serverEntry = buildTarget ? "server.mjs" : serverTarget && "main.js";
  const externalDependencies: string[] = (serverTargetOptions.externalDependencies as any) || [];
  const bundleDependencies = serverTargetOptions.bundleDependencies ?? true;
  const { locales: browserLocales } = await localesForTarget(
    sourceDir,
    architectHost,
    buildOrBrowserTarget,
    workspaceProject,
  );
  return {
    packageJson,
    browserOutputPath,
    serverOutputPath,
    baseHref,
    bundleDependencies,
    externalDependencies,
    serverLocales,
    browserLocales,
    defaultLocale,
    serveOptimizedImages,
    serverEntry,
  };
}

export async function getBuildConfig(sourceDir: string, configuration: string) {
  const { targetStringFromTarget } = await relativeRequire(sourceDir, "@angular-devkit/architect");
  const {
    buildTarget,
    browserTarget,
    baseHref,
    prerenderTarget,
    serverTarget,
    architectHost,
    workspaceProject,
    serveOptimizedImages,
    ssr,
  } = await getContext(sourceDir, configuration);
  const targets = (
    buildTarget
      ? [buildTarget]
      : prerenderTarget
        ? [prerenderTarget]
        : [browserTarget, serverTarget].filter((it) => !!it)
  ).map((it) => targetStringFromTarget(it!));
  const buildOrBrowserTarget = buildTarget || browserTarget;
  if (!buildOrBrowserTarget) {
    throw new AssertionError({ message: "expected build or browser target defined" });
  }
  const locales = await localesForTarget(
    sourceDir,
    architectHost,
    buildOrBrowserTarget,
    workspaceProject,
  );
  return {
    targets,
    baseHref,
    locales,
    serveOptimizedImages,
    ssr,
  };
}

/**
 * Get Angular version in the following format: `major.minor.patch`, ignoring
 * canary versions as it causes issues with semver comparisons.
 */
export function getAngularVersion(cwd: string): string | undefined {
  const dependency = findDependency("@angular/core", { cwd, depth: 0, omitDev: false });
  if (!dependency) return undefined;

  const angularVersionSemver = coerce(dependency.version);
  if (!angularVersionSemver) return dependency.version;

  return angularVersionSemver.toString();
}

/**
 * Try to get options for target, throw an error when expected target doesn't exist in the configuration.
 */
export async function tryToGetOptionsForTarget(
  architectHost: WorkspaceNodeModulesArchitectHost,
  target: Target
): Promise<JsonObject | null> {
  return await architectHost.getOptionsForTarget(target).catch(throwCannotDetermineTarget);
}

function throwCannotDetermineTarget(error?: Error): never {
  throw new FirebaseError(
    `Unable to determine the application to deploy, specify a target via the FIREBASE_FRAMEWORKS_BUILD_TARGET environment variable.`,
    { original: error }
  );
}<|MERGE_RESOLUTION|>--- conflicted
+++ resolved
@@ -178,16 +178,9 @@
     if (apps.length === 1) project = apps[0];
   }
 
-<<<<<<< HEAD
   if (!project) {
     throwCannotDetermineTarget();
   }
-=======
-  if (!project)
-    throw new FirebaseError(
-      "Unable to determine the application to deploy, specify a target via the FIREBASE_FRAMEWORKS_BUILD_TARGET environment variable",
-    );
->>>>>>> b82594fc
 
   const workspaceProject = workspace.projects.get(project);
   if (!workspaceProject) throw new FirebaseError(`No project ${project} found.`);
