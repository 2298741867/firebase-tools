import type {
  APP_PATH_ROUTES_MANIFEST as APP_PATH_ROUTES_MANIFEST_TYPE,
  EXPORT_MARKER as EXPORT_MARKER_TYPE,
  IMAGES_MANIFEST as IMAGES_MANIFEST_TYPE,
  MIDDLEWARE_MANIFEST as MIDDLEWARE_MANIFEST_TYPE,
  PAGES_MANIFEST as PAGES_MANIFEST_TYPE,
  PRERENDER_MANIFEST as PRERENDER_MANIFEST_TYPE,
  ROUTES_MANIFEST as ROUTES_MANIFEST_TYPE,
  APP_PATHS_MANIFEST as APP_PATHS_MANIFEST_TYPE,
  SERVER_REFERENCE_MANIFEST as SERVER_REFERENCE_MANIFEST_TYPE,
} from "next/constants";
import type { WEBPACK_LAYERS as NEXTJS_WEBPACK_LAYERS } from "next/dist/lib/constants";

export const APP_PATH_ROUTES_MANIFEST: typeof APP_PATH_ROUTES_MANIFEST_TYPE =
  "app-path-routes-manifest.json";
export const EXPORT_MARKER: typeof EXPORT_MARKER_TYPE = "export-marker.json";
export const IMAGES_MANIFEST: typeof IMAGES_MANIFEST_TYPE = "images-manifest.json";
export const MIDDLEWARE_MANIFEST: typeof MIDDLEWARE_MANIFEST_TYPE = "middleware-manifest.json";
export const PAGES_MANIFEST: typeof PAGES_MANIFEST_TYPE = "pages-manifest.json";
export const PRERENDER_MANIFEST: typeof PRERENDER_MANIFEST_TYPE = "prerender-manifest.json";
export const ROUTES_MANIFEST: typeof ROUTES_MANIFEST_TYPE = "routes-manifest.json";
export const APP_PATHS_MANIFEST: typeof APP_PATHS_MANIFEST_TYPE = "app-paths-manifest.json";
export const SERVER_REFERENCE_MANIFEST: `${typeof SERVER_REFERENCE_MANIFEST_TYPE}.json` =
  "server-reference-manifest.json";

export const ESBUILD_VERSION = "0.19.2";

<<<<<<< HEAD
// TODO: Get these constants from Next.js after bumping dependency
export const RSC_HEADER = "RSC" as const;
export const NEXT_ROUTER_STATE_TREE = "Next-Router-State-Tree" as const;
export const NEXT_ROUTER_PREFETCH_HEADER = "Next-Router-Prefetch" as const;
export const NEXT_URL = "Next-Url" as const;
export const RSC_VARY_HEADER =
  `${RSC_HEADER}, ${NEXT_ROUTER_STATE_TREE}, ${NEXT_ROUTER_PREFETCH_HEADER}, ${NEXT_URL}` as const;
export const NEXT_DID_POSTPONE_HEADER = "x-nextjs-postponed" as const;
export const RSC_SUFFIX = ".rsc";
export const RSC_PREFETCH_SUFFIX = ".prefetch.rsc";
export const RSC_CONTENT_TYPE_HEADER = "text/x-component" as const;
=======
// This is copied from Next.js source code to keep WEBPACK_LAYERS in sync with the Next.js definition.
const WEBPACK_LAYERS_NAMES = {
  /**
   * The layer for the shared code between the client and server bundles.
   */ shared: "shared",
  /**
   * React Server Components layer (rsc).
   */ reactServerComponents: "rsc",
  /**
   * Server Side Rendering layer for app (ssr).
   */ serverSideRendering: "ssr",
  /**
   * The browser client bundle layer for actions.
   */ actionBrowser: "action-browser",
  /**
   * The layer for the API routes.
   */ api: "api",
  /**
   * The layer for the middleware code.
   */ middleware: "middleware",
  /**
   * The layer for assets on the edge.
   */ edgeAsset: "edge-asset",
  /**
   * The browser client bundle layer for App directory.
   */ appPagesBrowser: "app-pages-browser",
  /**
   * The server bundle layer for metadata routes.
   */ appMetadataRoute: "app-metadata-route",
  /**
   * The layer for the server bundle for App Route handlers.
   */ appRouteHandler: "app-route-handler",
} as const;

// This is copied from Next.js source code to keep WEBPACK_LAYERS in sync with the Next.js definition.
export const WEBPACK_LAYERS: typeof NEXTJS_WEBPACK_LAYERS = {
  ...WEBPACK_LAYERS_NAMES,
  GROUP: {
    server: [
      WEBPACK_LAYERS_NAMES.reactServerComponents,
      WEBPACK_LAYERS_NAMES.actionBrowser,
      WEBPACK_LAYERS_NAMES.appMetadataRoute,
      WEBPACK_LAYERS_NAMES.appRouteHandler,
    ],
    nonClientServerTarget: [
      // plus middleware and pages api
      WEBPACK_LAYERS_NAMES.middleware,
      WEBPACK_LAYERS_NAMES.api,
    ],
    app: [
      WEBPACK_LAYERS_NAMES.reactServerComponents,
      WEBPACK_LAYERS_NAMES.actionBrowser,
      WEBPACK_LAYERS_NAMES.appMetadataRoute,
      WEBPACK_LAYERS_NAMES.appRouteHandler,
      WEBPACK_LAYERS_NAMES.serverSideRendering,
      WEBPACK_LAYERS_NAMES.appPagesBrowser,
      WEBPACK_LAYERS_NAMES.shared,
    ],
  },
};
>>>>>>> cecf08b0
<|MERGE_RESOLUTION|>--- conflicted
+++ resolved
@@ -25,7 +25,6 @@
 
 export const ESBUILD_VERSION = "0.19.2";
 
-<<<<<<< HEAD
 // TODO: Get these constants from Next.js after bumping dependency
 export const RSC_HEADER = "RSC" as const;
 export const NEXT_ROUTER_STATE_TREE = "Next-Router-State-Tree" as const;
@@ -37,7 +36,7 @@
 export const RSC_SUFFIX = ".rsc";
 export const RSC_PREFETCH_SUFFIX = ".prefetch.rsc";
 export const RSC_CONTENT_TYPE_HEADER = "text/x-component" as const;
-=======
+
 // This is copied from Next.js source code to keep WEBPACK_LAYERS in sync with the Next.js definition.
 const WEBPACK_LAYERS_NAMES = {
   /**
@@ -97,5 +96,4 @@
       WEBPACK_LAYERS_NAMES.shared,
     ],
   },
-};
->>>>>>> cecf08b0
+};