import { existsSync } from "fs";
import { pathExists } from "fs-extra";
import { basename, extname, join, posix } from "path";
import { readFile } from "fs/promises";
import { sync as globSync } from "glob";
import type { PagesManifest } from "next/dist/build/webpack/plugins/pages-manifest-plugin";
import { coerce } from "semver";

import { findDependency, isUrl, readJSON } from "../utils";
import type {
  RoutesManifest,
  ExportMarker,
  ImagesManifest,
  NpmLsDepdendency,
  RoutesManifestRewrite,
  RoutesManifestRedirect,
  RoutesManifestHeader,
  MiddlewareManifest,
  MiddlewareManifestV1,
  MiddlewareManifestV2,
  AppPathsManifest,
  HostingHeadersWithSource,
  AppPathRoutesManifest,
  ActionManifest,
} from "./interfaces";
import {
  APP_PATH_ROUTES_MANIFEST,
  EXPORT_MARKER,
  IMAGES_MANIFEST,
  MIDDLEWARE_MANIFEST,
  WEBPACK_LAYERS,
} from "./constants";
import { dirExistsSync, fileExistsSync } from "../../fsutils";

export const I18N_SOURCE = /\/:nextInternalLocale(\([^\)]+\))?/;

/**
 * Remove escaping from characters used for Regex patch matching that Next.js
 * requires. As Firebase Hosting does not require escaping for those charachters,
 * we remove them.
 *
 * According to the Next.js documentation:
 * ```md
 * The following characters (, ), {, }, :, *, +, ? are used for regex path
 * matching, so when used in the source as non-special values they must be
 * escaped by adding \\ before them.
 * ```
 *
 * See: https://nextjs.org/docs/api-reference/next.config.js/rewrites#regex-path-matching
 */
export function cleanEscapedChars(path: string): string {
  return path.replace(/\\([(){}:+?*])/g, (a, b: string) => b);
}

/**
 * Remove Next.js internal i18n prefix from headers, redirects and rewrites.
 */
export function cleanCustomRouteI18n(path: string): string {
  return path.replace(I18N_SOURCE, "");
}

export function cleanI18n<T = any>(it: T & { source: string; [key: string]: any }): T {
  const [, localesRegex] = it.source.match(I18N_SOURCE) || [undefined, undefined];
  const source = localesRegex ? cleanCustomRouteI18n(it.source) : it.source;
  const destination =
    "destination" in it && localesRegex ? cleanCustomRouteI18n(it.destination) : it.destination;
  const regex =
    "regex" in it && localesRegex ? it.regex.replace(`(?:/${localesRegex})`, "") : it.regex;
  return {
    ...it,
    source,
    destination,
    regex,
  };
}

/**
 * Whether a Next.js rewrite is supported by `firebase.json`.
 *
 * See: https://firebase.google.com/docs/hosting/full-config#rewrites
 *
 * Next.js unsupported rewrites includes:
 * - Rewrites with the `has` or `missing` property that is used by Next.js for Header,
 *   Cookie, and Query Matching.
 *     - https://nextjs.org/docs/api-reference/next.config.js/rewrites#header-cookie-and-query-matching
 *
 * - Rewrites to external URLs or URLs using parameters
 */
export function isRewriteSupportedByHosting(rewrite: RoutesManifestRewrite): boolean {
  return !(
    "has" in rewrite ||
    "missing" in rewrite ||
    isUrl(rewrite.destination) ||
    rewrite.destination.includes("?")
  );
}

/**
 * Whether a Next.js redirect is supported by `firebase.json`.
 *
 * See: https://firebase.google.com/docs/hosting/full-config#redirects
 *
 * Next.js unsupported redirects includes:
 * - Redirects with the `has` or `missing` property that is used by Next.js for Header,
 *   Cookie, and Query Matching.
 *     - https://nextjs.org/docs/api-reference/next.config.js/redirects#header-cookie-and-query-matching
 *
 * - Next.js internal redirects
 */
export function isRedirectSupportedByHosting(redirect: RoutesManifestRedirect): boolean {
  return !(
    "has" in redirect ||
    "missing" in redirect ||
    "internal" in redirect ||
    redirect.destination.includes("?")
  );
}

/**
 * Whether a Next.js custom header is supported by `firebase.json`.
 *
 * See: https://firebase.google.com/docs/hosting/full-config#headers
 *
 * Next.js unsupported headers includes:
 * - Custom header with the `has` or `missing` property that is used by Next.js for Header,
 *   Cookie, and Query Matching.
 *     - https://nextjs.org/docs/api-reference/next.config.js/headers#header-cookie-and-query-matching
 *
 */
export function isHeaderSupportedByHosting(header: RoutesManifestHeader): boolean {
  return !("has" in header || "missing" in header);
}

/**
 * Get which Next.js rewrites will be used before checking supported items individually.
 *
 * Next.js rewrites can be arrays or objects:
 * - For arrays, all supported items can be used.
 * - For objects only `beforeFiles` can be used.
 *
 * See: https://nextjs.org/docs/api-reference/next.config.js/rewrites
 */
export function getNextjsRewritesToUse(
  nextJsRewrites: RoutesManifest["rewrites"],
): RoutesManifestRewrite[] {
  if (Array.isArray(nextJsRewrites)) {
    return nextJsRewrites.map(cleanI18n);
  }

  if (nextJsRewrites?.beforeFiles) {
    return nextJsRewrites.beforeFiles.map(cleanI18n);
  }

  return [];
}

/**
 * Check if `/app` directory is used in the Next.js project.
 * @param sourceDir location of the source directory
 * @return true if app directory is used in the Next.js project
 */
export function usesAppDirRouter(sourceDir: string): boolean {
  const appPathRoutesManifestPath = join(sourceDir, APP_PATH_ROUTES_MANIFEST);
  return existsSync(appPathRoutesManifestPath);
}

/**
 * Check if the project is using the next/image component based on the export-marker.json file.
 * @param sourceDir location of the source directory
 * @return true if the Next.js project uses the next/image component
 */
export async function usesNextImage(sourceDir: string, distDir: string): Promise<boolean> {
  const exportMarker = await readJSON<ExportMarker>(join(sourceDir, distDir, EXPORT_MARKER));
  return exportMarker.isNextImageImported;
}

/**
 * Check if Next.js is forced to serve the source image as-is instead of being oprimized
 * by setting `unoptimized: true` in next.config.js.
 * https://nextjs.org/docs/api-reference/next/image#unoptimized
 *
 * @param sourceDir location of the source directory
 * @param distDir location of the dist directory
 * @return true if image optimization is disabled
 */
export async function hasUnoptimizedImage(sourceDir: string, distDir: string): Promise<boolean> {
  const imagesManifest = await readJSON<ImagesManifest>(join(sourceDir, distDir, IMAGES_MANIFEST));
  return imagesManifest.images.unoptimized;
}

/**
 * Whether Next.js middleware is being used
 *
 * @param dir in development must be the project root path, otherwise `distDir`
 * @param isDevMode whether the project is running on dev or production
 */
export async function isUsingMiddleware(dir: string, isDevMode: boolean): Promise<boolean> {
  if (isDevMode) {
    const [middlewareJs, middlewareTs] = await Promise.all([
      pathExists(join(dir, "middleware.js")),
      pathExists(join(dir, "middleware.ts")),
    ]);

    return middlewareJs || middlewareTs;
  } else {
    const middlewareManifest: MiddlewareManifest = await readJSON<MiddlewareManifest>(
      join(dir, "server", MIDDLEWARE_MANIFEST),
    );

    return Object.keys(middlewareManifest.middleware).length > 0;
  }
}

/**
 * Whether image optimization is being used
 *
 * @param projectDir path to the project directory
 * @param distDir path to `distDir` - where the manifests are located
 */
export async function isUsingImageOptimization(
  projectDir: string,
  distDir: string,
): Promise<boolean> {
  let isNextImageImported = await usesNextImage(projectDir, distDir);

  // App directory doesn't use the export marker, look it up manually
  if (!isNextImageImported && isUsingAppDirectory(join(projectDir, distDir))) {
    if (await isUsingNextImageInAppDirectory(projectDir, distDir)) {
      isNextImageImported = true;
    }
  }

  if (isNextImageImported) {
    const imagesManifest = await readJSON<ImagesManifest>(
      join(projectDir, distDir, IMAGES_MANIFEST),
    );
    return !imagesManifest.images.unoptimized;
  }

  return false;
}

/**
 * Whether next/image is being used in the app directory
 */
export async function isUsingNextImageInAppDirectory(
  projectDir: string,
  nextDir: string,
): Promise<boolean> {
  const files = globSync(
    join(projectDir, nextDir, "server", "**", "*client-reference-manifest.js"),
  );

  for (const filepath of files) {
    const fileContents = await readFile(filepath);

    // Return true when the first file containing the next/image component is found
    if (fileContents.includes("node_modules/next/dist/client/image")) {
      return true;
    }
  }

  return false;
}

/**
 * Whether Next.js app directory is being used
 *
 * @param dir path to `distDir` - where the manifests are located
 */
export function isUsingAppDirectory(dir: string): boolean {
  const appPathRoutesManifestPath = join(dir, APP_PATH_ROUTES_MANIFEST);

  return fileExistsSync(appPathRoutesManifestPath);
}

/**
 * Given input from `npm ls` flatten the dependency tree and return all module names
 *
 * @param dependencies returned from `npm ls`
 */
export function allDependencyNames(mod: NpmLsDepdendency): string[] {
  if (!mod.dependencies) return [];
  const dependencyNames = Object.keys(mod.dependencies).reduce(
    (acc, it) => [...acc, it, ...allDependencyNames(mod.dependencies![it])],
    [] as string[],
  );
  return dependencyNames;
}

/**
 * Get regexes from middleware matcher manifest
 */
export function getMiddlewareMatcherRegexes(middlewareManifest: MiddlewareManifest): RegExp[] {
  const middlewareObjectValues = Object.values(middlewareManifest.middleware);

  let middlewareMatchers: Record<"regexp", string>[];

  if (middlewareManifest.version === 1) {
    middlewareMatchers = middlewareObjectValues.map(
      (page: MiddlewareManifestV1["middleware"]["page"]) => ({ regexp: page.regexp }),
    );
  } else {
    middlewareMatchers = middlewareObjectValues
      .map((page: MiddlewareManifestV2["middleware"]["page"]) => page.matchers)
      .flat();
  }

  return middlewareMatchers.map((matcher) => new RegExp(matcher.regexp));
}

/**
 * Get non static routes based on pages-manifest, prerendered and dynamic routes
 */
export function getNonStaticRoutes(
  pagesManifestJSON: PagesManifest,
  prerenderedRoutes: string[],
  dynamicRoutes: string[],
): string[] {
  const nonStaticRoutes = Object.entries(pagesManifestJSON)
    .filter(
      ([it, src]) =>
        !(
          extname(src) !== ".js" ||
          ["/_app", "/_error", "/_document"].includes(it) ||
          prerenderedRoutes.includes(it) ||
          dynamicRoutes.includes(it)
        ),
    )
    .map(([it]) => it);

  return nonStaticRoutes;
}

/**
 * Get non static components from app directory
 */
export function getNonStaticServerComponents(
  appPathsManifest: AppPathsManifest,
  appPathRoutesManifest: AppPathRoutesManifest,
  prerenderedRoutes: string[],
  dynamicRoutes: string[],
): Set<string> {
  const nonStaticServerComponents = Object.entries(appPathsManifest)
    .filter(([it, src]) => {
      if (extname(src) !== ".js") return;
      const path = appPathRoutesManifest[it];
      return !(prerenderedRoutes.includes(path) || dynamicRoutes.includes(path));
    })
    .map(([it]) => it);

  return new Set(nonStaticServerComponents);
}

/**
 * Get headers from .meta files
 */
export async function getHeadersFromMetaFiles(
  sourceDir: string,
  distDir: string,
  basePath: string,
  appPathRoutesManifest: AppPathRoutesManifest,
<<<<<<< HEAD
  routesManifestRsc: RoutesManifest["rsc"]
=======
>>>>>>> cecf08b0
): Promise<HostingHeadersWithSource[]> {
  const headers: HostingHeadersWithSource[] = [];

  await Promise.all(
    Object.entries(appPathRoutesManifest).map(async ([key, source]) => {
      if (!["route", "page"].includes(basename(key))) return;
      const parts = source.split("/").filter((it) => !!it);
      const partsOrIndex = parts.length > 0 ? parts : ["index"];

      const routePath = join(sourceDir, distDir, "server", "app", ...partsOrIndex);
      const metadataPath = `${routePath}.meta`;

      if (dirExistsSync(routePath) && fileExistsSync(metadataPath)) {
        const meta = await readJSON<{ headers?: Record<string, string> }>(metadataPath);

        meta.headers ||= {};
        if (routesManifestRsc.varyHeader) {
          meta.headers["Vary"] =
            (meta.headers["Vary"] ? `${meta.headers["Vary"]}, ` : "") +
            routesManifestRsc.varyHeader;
        }

        if (Object.entries(meta.headers).length > 0)
          headers.push({
            source: posix.join(basePath, source),
            headers: Object.entries(meta.headers).map(([key, value]) => ({ key, value })),
          });
      }
    }),
  );

  return headers;
}

/**
 * Get build id from .next/BUILD_ID file
 * @throws if file doesn't exist
 */
export async function getBuildId(distDir: string): Promise<string> {
  const buildId = await readFile(join(distDir, "BUILD_ID"));

  return buildId.toString();
}

/**
 * Get Next.js version in the following format: `major.minor.patch`, ignoring
 * canary versions as it causes issues with semver comparisons.
 */
export function getNextVersion(cwd: string): string | undefined {
  const dependency = findDependency("next", { cwd, depth: 0, omitDev: false });
  if (!dependency) return undefined;

  const nextVersionSemver = coerce(dependency.version);
  if (!nextVersionSemver) return dependency.version;

  return nextVersionSemver.toString();
}

/**
 * Whether the Next.js project has a static `not-found` page in the app directory.
 *
 * The Next.js build manifests are misleading regarding the existence of a static
 * `not-found` component. Therefore, we check if a `_not-found.html` file exists
 * in the generated app directory files to know whether `not-found` is static.
 */
export async function hasStaticAppNotFoundComponent(
  sourceDir: string,
  distDir: string,
): Promise<boolean> {
  return pathExists(join(sourceDir, distDir, "server", "app", "_not-found.html"));
}

/**
 * Find routes using server actions by checking the server-reference-manifest.json
 */
export function getRoutesWithServerAction(
  serverReferenceManifest: ActionManifest,
  appPathRoutesManifest: AppPathRoutesManifest,
): string[] {
  const routesWithServerAction = new Set<string>();

  for (const key of Object.keys(serverReferenceManifest)) {
    if (key !== "edge" && key !== "node") continue;

    const edgeOrNode = serverReferenceManifest[key];

    for (const actionId of Object.keys(edgeOrNode)) {
      if (!edgeOrNode[actionId].layer) continue;

      for (const [route, type] of Object.entries(edgeOrNode[actionId].layer)) {
        if (type === WEBPACK_LAYERS.actionBrowser) {
          routesWithServerAction.add(appPathRoutesManifest[route.replace("app", "")]);
        }
      }
    }
  }

  return Array.from(routesWithServerAction);
}<|MERGE_RESOLUTION|>--- conflicted
+++ resolved
@@ -360,10 +360,7 @@
   distDir: string,
   basePath: string,
   appPathRoutesManifest: AppPathRoutesManifest,
-<<<<<<< HEAD
-  routesManifestRsc: RoutesManifest["rsc"]
-=======
->>>>>>> cecf08b0
+  routesManifestRsc: RoutesManifest["rsc"],
 ): Promise<HostingHeadersWithSource[]> {
   const headers: HostingHeadersWithSource[] = [];
 
