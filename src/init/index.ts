--- conflicted
+++ resolved
@@ -73,7 +73,6 @@
 export async function init(setup: Setup, config: any, options: any): Promise<any> {
   const nextFeature = setup.features?.shift();
   if (nextFeature) {
-<<<<<<< HEAD
     const f = featureMap.get(nextFeature);
     if (!f) {
       const availableFeatures = Object.keys(features)
@@ -84,9 +83,6 @@
       );
     }
 
-=======
-    const f = lookupFeature(nextFeature);
->>>>>>> 0f59e990
     logger.info(
       clc.bold(`\n${clc.white("===")} ${f.displayName || capitalize(nextFeature)} Setup`),
     );
