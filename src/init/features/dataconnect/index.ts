import { join, basename } from "path";
import * as clc from "colorette";

import { confirm, promptOnce } from "../../../prompt";
import { Config } from "../../../config";
import { Setup } from "../..";
import { provisionCloudSql } from "../../../dataconnect/provisionCloudSql";
import { checkForFreeTrialInstance } from "../../../dataconnect/freeTrial";
import * as cloudsql from "../../../gcp/cloudsql/cloudsqladmin";
import { ensureApis, ensureSparkApis } from "../../../dataconnect/ensureApis";
import * as experiments from "../../../experiments";
import {
  listLocations,
  listAllServices,
  getSchema,
  listConnectors,
} from "../../../dataconnect/client";
<<<<<<< HEAD
import { Schema, Service, File } from "../../../dataconnect/types";
=======
import { Schema, Service, File, Platform } from "../../../dataconnect/types";
>>>>>>> 804e564e
import { parseCloudSQLInstanceName, parseServiceName } from "../../../dataconnect/names";
import { logger } from "../../../logger";
import { readTemplateSync } from "../../../templates";
import { logBullet, logSuccess } from "../../../utils";
import { checkBillingEnabled } from "../../../gcp/cloudbilling";
import * as sdk from "./sdk";
import { getPlatformFromFolder } from "../../../dataconnect/fileUtils";

const DATACONNECT_YAML_TEMPLATE = readTemplateSync("init/dataconnect/dataconnect.yaml");
const DATACONNECT_YAML_COMPAT_EXPERIMENT_TEMPLATE = readTemplateSync(
  "init/dataconnect/dataconnect-fdccompatiblemode.yaml",
);
const CONNECTOR_YAML_TEMPLATE = readTemplateSync("init/dataconnect/connector.yaml");
const SCHEMA_TEMPLATE = readTemplateSync("init/dataconnect/schema.gql");
const QUERIES_TEMPLATE = readTemplateSync("init/dataconnect/queries.gql");
const MUTATIONS_TEMPLATE = readTemplateSync("init/dataconnect/mutations.gql");

export interface RequiredInfo {
  serviceId: string;
  locationId: string;
  cloudSqlInstanceId: string;
  cloudSqlDatabase: string;
  connectors: {
    id: string;
    path: string;
    files: File[];
  }[];
  isNewInstance: boolean;
  isNewDatabase: boolean;
  schemaGql: File[];
  shouldProvisionCSQL: boolean;
}

const defaultConnector = {
  id: "default",
  path: "./connector",
  files: [
    {
      path: "queries.gql",
      content: QUERIES_TEMPLATE,
    },
    {
      path: "mutations.gql",
      content: MUTATIONS_TEMPLATE,
    },
  ],
};

// doSetup is split into 2 phases - ask questions and then actuate files and API calls based on those answers.
export async function doSetup(setup: Setup, config: Config): Promise<void> {
  const info = await askQuestions(setup);
  await actuate(setup, config, info);

  const cwdPlatformGuess = await getPlatformFromFolder(process.cwd());
  if (cwdPlatformGuess !== Platform.UNDETERMINED) {
    await sdk.doSetup(setup, config);
  } else {
    const promptForSDKGeneration = await confirm({
      message: `Would you like to configure generated SDKs now?`,
      default: false,
    });
    if (promptForSDKGeneration) {
      await sdk.doSetup(setup, config);
    } else {
      logBullet(
        `If you'd like to generate an SDK for your new connector later, run ${clc.bold("firebase init dataconnect:sdk")}`,
      );
    }
  }

  logger.info("");
}

// askQuestions prompts the user about the Data Connect service they want to init. Any prompting
// logic should live here, and _no_ actuation logic should live here.
async function askQuestions(setup: Setup): Promise<RequiredInfo> {
  let info: RequiredInfo = {
    serviceId: "",
    locationId: "",
    cloudSqlInstanceId: "",
    isNewInstance: false,
    cloudSqlDatabase: "",
    isNewDatabase: false,
    connectors: [defaultConnector],
    schemaGql: [],
    shouldProvisionCSQL: false,
  };
  const isBillingEnabled = setup.projectId ? await checkBillingEnabled(setup.projectId) : false;
  info = await promptForService(setup, info, isBillingEnabled);

  if (info.cloudSqlInstanceId === "") {
    info = await promptForCloudSQLInstance(setup, info);
  }

  if (info.cloudSqlDatabase === "") {
    info = await promptForDatabase(setup, info);
  }

  info.shouldProvisionCSQL = !!(
    setup.projectId &&
    (info.isNewInstance || info.isNewDatabase) &&
    isBillingEnabled &&
    (await confirm({
      message: `Would you like to provision your Cloud SQL instance and database now?${info.isNewInstance ? " This will take several minutes." : ""}.`,
      default: true,
    }))
  );
  return info;
}

// actuate writes product specific files and makes product specifc API calls.
// It does not handle writing firebase.json and .firebaserc
export async function actuate(setup: Setup, config: Config, info: RequiredInfo) {
  await writeFiles(config, info);

  if (setup.projectId && info.shouldProvisionCSQL) {
    await provisionCloudSql({
      projectId: setup.projectId,
      locationId: info.locationId,
      instanceId: info.cloudSqlInstanceId,
      databaseId: info.cloudSqlDatabase,
      configYamlPath: join(config.get("dataconnect.source"), "dataconnect.yaml"),
      enableGoogleMlIntegration: false,
      waitForCreation: false,
    });
  }
}

async function writeFiles(config: Config, info: RequiredInfo) {
  const dir: string = config.get("dataconnect.source") || "dataconnect";
  const subbedDataconnectYaml = subDataconnectYamlValues({
    ...info,
    connectorDirs: info.connectors.map((c) => c.path),
  });

  config.set("dataconnect", { source: dir });
  await config.askWriteProjectFile(join(dir, "dataconnect.yaml"), subbedDataconnectYaml);

  if (info.schemaGql.length) {
    logSuccess(
      "The service you chose already has GQL files deployed. We'll use those instead of the default templates.",
    );
    for (const f of info.schemaGql) {
      await config.askWriteProjectFile(join(dir, "schema", f.path), f.content);
    }
  } else {
    await config.askWriteProjectFile(join(dir, "schema", "schema.gql"), SCHEMA_TEMPLATE);
  }
  for (const c of info.connectors) {
    await writeConnectorFiles(config, c);
  }
}

async function writeConnectorFiles(
  config: Config,
  connectorInfo: {
    id: string;
    path: string;
    files: File[];
  },
) {
  const subbedConnectorYaml = subConnectorYamlValues({ connectorId: connectorInfo.id });
  const dir: string = config.get("dataconnect.source") || "dataconnect";
  await config.askWriteProjectFile(
    join(dir, connectorInfo.path, "connector.yaml"),
    subbedConnectorYaml,
  );
  for (const f of connectorInfo.files) {
    await config.askWriteProjectFile(join(dir, connectorInfo.path, f.path), f.content);
  }
}

function subDataconnectYamlValues(replacementValues: {
  serviceId: string;
  cloudSqlInstanceId: string;
  cloudSqlDatabase: string;
  connectorDirs: string[];
  locationId: string;
}): string {
  const replacements: Record<string, string> = {
    serviceId: "__serviceId__",
    cloudSqlDatabase: "__cloudSqlDatabase__",
    cloudSqlInstanceId: "__cloudSqlInstanceId__",
    connectorDirs: "__connectorDirs__",
    locationId: "__location__",
  };
  let replaced = experiments.isEnabled("fdccompatiblemode")
    ? DATACONNECT_YAML_COMPAT_EXPERIMENT_TEMPLATE
    : DATACONNECT_YAML_TEMPLATE;
  for (const [k, v] of Object.entries(replacementValues)) {
    replaced = replaced.replace(replacements[k], JSON.stringify(v));
  }
  return replaced;
}

function subConnectorYamlValues(replacementValues: { connectorId: string }): string {
  const replacements: Record<string, string> = {
    connectorId: "__connectorId__",
  };
  let replaced = CONNECTOR_YAML_TEMPLATE;
  for (const [k, v] of Object.entries(replacementValues)) {
    replaced = replaced.replace(replacements[k], JSON.stringify(v));
  }
  return replaced;
}

async function promptForService(
  setup: Setup,
  info: RequiredInfo,
  isBillingEnabled: boolean,
): Promise<RequiredInfo> {
  if (setup.projectId) {
    if (isBillingEnabled) {
      // Enabling compute.googleapis.com requires a Blaze plan.
      await ensureApis(setup.projectId);
      // TODO (b/344021748): Support initing with services that have existing sources/files
      const existingServices = await listAllServices(setup.projectId);
      const existingServicesAndSchemas = await Promise.all(
        existingServices.map(async (s) => {
          return {
            service: s,
            schema: await getSchema(s.name),
          };
        }),
      );
      if (existingServicesAndSchemas.length) {
        const choices: { name: string; value: any }[] = existingServicesAndSchemas.map((s) => {
          const serviceName = parseServiceName(s.service.name);
          return {
            name: `${serviceName.location}/${serviceName.serviceId}`,
            value: s,
          };
        });
        choices.push({ name: "Create a new service", value: undefined });
        const choice: { service: Service; schema: Schema } = await promptOnce({
          message:
            "Your project already has existing services. Which would you like to set up local files for?",
          type: "list",
          choices,
        });
        if (choice) {
          const serviceName = parseServiceName(choice.service.name);
          info.serviceId = serviceName.serviceId;
          info.locationId = serviceName.location;
          if (choice.schema) {
            const primaryDatasource = choice.schema.datasources.find((d) => d.postgresql);
            if (primaryDatasource?.postgresql?.cloudSql.instance) {
              const instanceName = parseCloudSQLInstanceName(
                primaryDatasource.postgresql.cloudSql.instance,
              );
              info.cloudSqlInstanceId = instanceName.instanceId;
            }
            if (choice.schema.source.files) {
              info.schemaGql = choice.schema.source.files;
            }
            info.cloudSqlDatabase = primaryDatasource?.postgresql?.database ?? "";
            const connectors = await listConnectors(choice.service.name, [
              "connectors.name",
              "connectors.source.files",
            ]);
            if (connectors.length) {
              info.connectors = connectors.map((c) => {
                const id = c.name.split("/").pop()!;
                return {
                  id,
                  path: connectors.length === 1 ? "./connector" : `./${id}`,
                  files: c.source.files || [],
                };
              });
            }
          }
        }
      }
    } else {
      await ensureSparkApis(setup.projectId);
    }
  }

  if (info.serviceId === "") {
    info.serviceId = await promptOnce({
      message: "What ID would you like to use for this service?",
      type: "input",
      default: basename(process.cwd()),
    });
  }
  return info;
}

async function promptForCloudSQLInstance(setup: Setup, info: RequiredInfo): Promise<RequiredInfo> {
  if (setup.projectId) {
    const instances = await cloudsql.listInstances(setup.projectId);
    let choices = instances.map((i) => {
      return { name: i.name, value: i.name, location: i.region };
    });
    // If we've already chosen a region (ie service already exists), only list instances from that region.
    choices = choices.filter((c) => info.locationId === "" || info.locationId === c.location);
    if (choices.length) {
      const freeTrialInstanceId = await checkForFreeTrialInstance(setup.projectId);
      if (!freeTrialInstanceId) {
        choices.push({ name: "Create a new instance", value: "", location: "" });
      }
      info.cloudSqlInstanceId = await promptOnce({
        message: `Which CloudSQL instance would you like to use?`,
        type: "list",
        choices,
      });
      if (info.cloudSqlInstanceId !== "") {
        // Infer location if a CloudSQL instance is chosen.
        info.locationId = choices.find((c) => c.value === info.cloudSqlInstanceId)!.location;
      }
    }
  }
  if (info.cloudSqlInstanceId === "") {
    info.isNewInstance = true;
    info.cloudSqlInstanceId = await promptOnce({
      message: `What ID would you like to use for your new CloudSQL instance?`,
      type: "input",
      default: `${info.serviceId || "app"}-fdc`,
    });
  }
  if (info.locationId === "") {
    const choices = await locationChoices(setup);
    info.locationId = await promptOnce({
      message: "What location would like to use?",
      type: "list",
      choices,
    });
  }
  return info;
}

async function locationChoices(setup: Setup) {
  if (setup.projectId) {
    const locations = await listLocations(setup.projectId);
    return locations.map((l) => {
      return { name: l, value: l };
    });
  } else {
    // Hardcoded locations for when there is no project set up.
    return [
      { name: "us-central1", value: "us-central1" },
      { name: "europe-north1", value: "europe-north1" },
      { name: "europe-central2", value: "europe-central2" },
      { name: "europe-west1", value: "europe-west1" },
      { name: "southamerica-west1", value: "southamerica-west1" },
      { name: "us-east4", value: "us-east4" },
      { name: "us-west1", value: "us-west1" },
      { name: "asia-southeast1", value: "asia-southeast1" },
    ];
  }
}

async function promptForDatabase(setup: Setup, info: RequiredInfo): Promise<RequiredInfo> {
  if (!info.isNewInstance && setup.projectId) {
    try {
      const dbs = await cloudsql.listDatabases(setup.projectId, info.cloudSqlInstanceId);
      const choices = dbs.map((d) => {
        return { name: d.name, value: d.name };
      });
      choices.push({ name: "Create a new database", value: "" });
      if (dbs.length) {
        info.cloudSqlDatabase = await promptOnce({
          message: `Which database in ${info.cloudSqlInstanceId} would you like to use?`,
          type: "list",
          choices,
        });
      }
    } catch (err) {
      // Show existing databases in a list is optional, ignore any errors from ListDatabases.
      // This often happen when the Cloud SQL instance is still being created.
      logger.debug(`[dataconnect] Cannot list databases during init: ${err}`);
    }
  }
  if (info.cloudSqlDatabase === "") {
    info.isNewDatabase = true;
    info.cloudSqlDatabase = await promptOnce({
      message: `What ID would you like to use for your new database in ${info.cloudSqlInstanceId}?`,
      type: "input",
      default: `fdcdb`,
    });
  }
  return info;
}<|MERGE_RESOLUTION|>--- conflicted
+++ resolved
@@ -15,11 +15,7 @@
   getSchema,
   listConnectors,
 } from "../../../dataconnect/client";
-<<<<<<< HEAD
-import { Schema, Service, File } from "../../../dataconnect/types";
-=======
 import { Schema, Service, File, Platform } from "../../../dataconnect/types";
->>>>>>> 804e564e
 import { parseCloudSQLInstanceName, parseServiceName } from "../../../dataconnect/names";
 import { logger } from "../../../logger";
 import { readTemplateSync } from "../../../templates";
