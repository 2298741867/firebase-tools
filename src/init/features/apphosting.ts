import * as clc from "colorette";
import { existsSync } from "fs";
import * as ora from "ora";
import * as path from "path";
import { Setup } from "..";
import { webApps } from "../../apphosting/app";
import {
  createBackend,
  ensureAppHostingComputeServiceAccount,
  ensureRequiredApisEnabled,
  promptExistingBackend,
  ensureAppHostingComputeServiceAccount,
  promptLocation,
  promptNewBackendId,
} from "../../apphosting/backend";
import { Config } from "../../config";
import { FirebaseError } from "../../error";
import { AppHostingSingle } from "../../firebaseConfig";
<<<<<<< HEAD
=======
import { ensureApiEnabled } from "../../gcp/apphosting";
import { isBillingEnabled } from "../../gcp/cloudbilling";
>>>>>>> 0f59e990
import { input, select } from "../../prompt";
import { readTemplateSync } from "../../templates";
import * as utils from "../../utils";
import { logBullet } from "../../utils";
<<<<<<< HEAD
import { ensureApiEnabled } from "../../gcp/apphosting";
import { Setup } from "..";
import { isBillingEnabled } from "../../gcp/cloudbilling";
=======
>>>>>>> 0f59e990

const APPHOSTING_YAML_TEMPLATE = readTemplateSync("init/apphosting/apphosting.yaml");

/**
 * Set up an apphosting.yaml file for a new App Hosting project.
 */
export async function doSetup(setup: Setup, config: Config): Promise<void> {
  const projectId = setup.projectId as string;
  if (!(await isBillingEnabled(setup))) {
    throw new FirebaseError(
      "Firebase App Hosting requires billing to be enabled on your project. Please enable billing by following the steps at https://cloud.google.com/billing/docs/how-to/modify-project",
    );
  }
  await ensureApiEnabled({ projectId });
<<<<<<< HEAD
  // N.B. Deploying a backend from source requires the App Hosting compute service
  // account to have the storage.objectViewer IAM role.
  //
  // We don't want to update the IAM permissions right before attempting to deploy,
  // since IAM propagation delay will likely cause the first one to fail. However,
  // `firebase init apphosting` is a prerequisite to the `firebase deploy` command,
  // so we check and add the role here to give the IAM changes time to propagate.
  await ensureAppHostingComputeServiceAccount(
    projectId,
    /* serviceAccount= */ null,
    /* deployFromSource= */ true,
  );
=======
  await ensureRequiredApisEnabled(projectId);
  try {
    await ensureAppHostingComputeServiceAccount(projectId, /* serviceAccount= */ "");
  } catch (err) {
    if ((err as FirebaseError).status === 400) {
      utils.logWarning(
        "Your App Hosting compute service account is still being provisioned. Please try again in a few moments.",
      );
    }
    throw err;
  }

>>>>>>> 0f59e990
  utils.logBullet(
    "This command links your local project to Firebase App Hosting. You will be able to deploy your web app with `firebase deploy` after setup.",
  );
  const backendConfig: AppHostingSingle = {
    backendId: "",
    rootDir: "",
    ignore: ["node_modules", ".git", "firebase-debug.log", "firebase-debug.*.log", "functions"],
  };
  const createOrLink: string = await select({
    default: "Create a new backend",
    message: "Please select an option",
    choices: [
      { name: "Create a new backend", value: "create" },
      { name: "Link to an existing backend", value: "link" },
    ],
  });
  if (createOrLink === "link") {
    backendConfig.backendId = await promptExistingBackend(
      projectId,
      "Which backend would you like to link?",
    );
  } else {
    logBullet(`${clc.yellow("===")} Set up your backend`);
    const location = await promptLocation(
      projectId,
      "Select a primary region to host your backend:\n",
    );
    const backendId = await promptNewBackendId(projectId, location);
    utils.logSuccess(`Name set to ${backendId}\n`);
    backendConfig.backendId = backendId;

    const webApp = await webApps.getOrCreateWebApp(
      projectId,
      /* firebaseWebAppId= */ null,
      backendId,
    );
    if (!webApp) {
      utils.logWarning(`Firebase web app not set`);
    }

    const createBackendSpinner = ora("Creating your new backend...").start();
    const backend = await createBackend(
      projectId,
      location,
      backendId,
      /* serviceAccount= */ null,
      /* repository= */ undefined,
      webApp?.id,
    );
    createBackendSpinner.succeed(`Successfully created backend!\n\t${backend.name}\n`);
  }

  logBullet(`${clc.yellow("===")} Deploy local source setup`);
  backendConfig.rootDir = await input({
    default: "/",
    message: "Specify your app's root directory relative to your firebase.json directory",
  });

  upsertAppHostingConfig(backendConfig, config);
  utils.logBullet("Writing configuration info to firebase.json...");
  config.writeProjectFile("firebase.json", config.src);

  utils.logBullet("Writing default settings to " + clc.bold("apphosting.yaml") + "...");
  const absRootDir = path.join(process.cwd(), backendConfig.rootDir);
  if (!existsSync(absRootDir)) {
    throw new FirebaseError(
      `Failed to write apphosting.yaml file because app root directory ${absRootDir} does not exist. Please try again with a valid directory.`,
    );
  }
  await config.askWriteProjectFile(
    path.join(absRootDir, "apphosting.yaml"),
    APPHOSTING_YAML_TEMPLATE,
  );

  utils.logSuccess("Firebase initialization complete!");
}

/** Exported for unit testing. */
export function upsertAppHostingConfig(backendConfig: AppHostingSingle, config: Config): void {
  if (!config.src.apphosting) {
    config.set("apphosting", backendConfig);
    return;
  }
  if (Array.isArray(config.src.apphosting)) {
    config.set("apphosting", [...config.src.apphosting, backendConfig]);
    return;
  }
  config.set("apphosting", [config.src.apphosting, backendConfig]);
}<|MERGE_RESOLUTION|>--- conflicted
+++ resolved
@@ -16,21 +16,15 @@
 import { Config } from "../../config";
 import { FirebaseError } from "../../error";
 import { AppHostingSingle } from "../../firebaseConfig";
-<<<<<<< HEAD
-=======
 import { ensureApiEnabled } from "../../gcp/apphosting";
 import { isBillingEnabled } from "../../gcp/cloudbilling";
->>>>>>> 0f59e990
 import { input, select } from "../../prompt";
 import { readTemplateSync } from "../../templates";
 import * as utils from "../../utils";
 import { logBullet } from "../../utils";
-<<<<<<< HEAD
 import { ensureApiEnabled } from "../../gcp/apphosting";
 import { Setup } from "..";
 import { isBillingEnabled } from "../../gcp/cloudbilling";
-=======
->>>>>>> 0f59e990
 
 const APPHOSTING_YAML_TEMPLATE = readTemplateSync("init/apphosting/apphosting.yaml");
 
@@ -45,7 +39,6 @@
     );
   }
   await ensureApiEnabled({ projectId });
-<<<<<<< HEAD
   // N.B. Deploying a backend from source requires the App Hosting compute service
   // account to have the storage.objectViewer IAM role.
   //
@@ -58,7 +51,6 @@
     /* serviceAccount= */ null,
     /* deployFromSource= */ true,
   );
-=======
   await ensureRequiredApisEnabled(projectId);
   try {
     await ensureAppHostingComputeServiceAccount(projectId, /* serviceAccount= */ "");
@@ -71,7 +63,6 @@
     throw err;
   }
 
->>>>>>> 0f59e990
   utils.logBullet(
     "This command links your local project to Firebase App Hosting. You will be able to deploy your web app with `firebase deploy` after setup.",
   );
