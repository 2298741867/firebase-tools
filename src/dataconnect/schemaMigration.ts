import * as clc from "colorette";
import { format } from "sql-formatter";

import { IncompatibleSqlSchemaError, Diff, SCHEMA_ID, SchemaValidation } from "./types";
import { getSchema, upsertSchema, deleteConnector } from "./client";
import {
  getIAMUser,
  executeSqlCmdsAsIamUser,
  executeSqlCmdsAsSuperUser,
  toDatabaseUser,
  setupIAMUsers,
} from "../gcp/cloudsql/connect";
import { needProjectId } from "../projectUtils";
import {
  checkSQLRoleIsGranted,
  fdcSqlRoleMap,
  setupSQLPermissions,
  getSchemaMetadata,
  SchemaSetupStatus,
} from "../gcp/cloudsql/permissions_setup";
import { DEFAULT_SCHEMA, firebaseowner } from "../gcp/cloudsql/permissions";
import { promptOnce, confirm } from "../prompt";
import { logger } from "../logger";
import { Schema } from "./types";
import { Options } from "../options";
import { FirebaseError } from "../error";
import { logLabeledBullet, logLabeledWarning, logLabeledSuccess } from "../utils";
import { iamUserIsCSQLAdmin } from "../gcp/cloudsql/cloudsqladmin";
import * as cloudSqlAdminClient from "../gcp/cloudsql/cloudsqladmin";

import * as errors from "./errors";

export async function diffSchema(
  options: Options,
  schema: Schema,
  schemaValidation?: SchemaValidation,
): Promise<Diff[]> {
  const { serviceName, instanceName, databaseId, instanceId } = getIdentifiers(schema);
  await ensureServiceIsConnectedToCloudSql(
    serviceName,
    instanceName,
    databaseId,
    /* linkIfNotConnected=*/ false,
  );
  let diffs: Diff[] = [];
  const schemaInfo = await getSchemaMetadata(instanceId, databaseId, DEFAULT_SCHEMA, options);
  if (schemaInfo.setupStatus !== SchemaSetupStatus.BrownField && schemaInfo.setupStatus !== SchemaSetupStatus.GreenField) {
    await setupSQLPermissions(instanceId, databaseId, schemaInfo, options)
  }

  // If the schema validation mode is unset, we surface both STRICT and COMPATIBLE mode diffs, starting with COMPATIBLE.
  let validationMode: SchemaValidation = schemaValidation ?? "COMPATIBLE";
  setSchemaValidationMode(schema, validationMode);

  try {
    if (!schemaValidation) {
      logLabeledBullet("dataconnect", `generating required schema changes...`);
    }
    await upsertSchema(schema, /** validateOnly=*/ true);
    if (validationMode === "STRICT") {
      logLabeledSuccess("dataconnect", `Database schema is up to date.`);
    } else {
      logLabeledSuccess("dataconnect", `Database schema is compatible.`);
    }
  } catch (err: any) {
    if (err?.status !== 400) {
      throw err;
    }
    const invalidConnectors = errors.getInvalidConnectors(err);
    const incompatible = errors.getIncompatibleSchemaError(err);
    if (!incompatible && !invalidConnectors.length) {
      // If we got a different type of error, throw it
      throw err;
    }

    // Display failed precondition errors nicely.
    if (invalidConnectors.length) {
      displayInvalidConnectors(invalidConnectors);
    }
    if (incompatible) {
      displaySchemaChanges(incompatible, validationMode, instanceName, databaseId);
      diffs = incompatible.diffs;
    }
  }

  // If the validation mode is unset, then we also surface any additional optional STRICT diffs.
  if (!schemaValidation) {
    validationMode = "STRICT";
    setSchemaValidationMode(schema, validationMode);
    try {
      logLabeledBullet("dataconnect", `generating schema changes, including optional changes...`);
      await upsertSchema(schema, /** validateOnly=*/ true);
      logLabeledSuccess("dataconnect", `no additional optional changes`);
    } catch (err: any) {
      if (err?.status !== 400) {
        throw err;
      }
      const incompatible = errors.getIncompatibleSchemaError(err);
      if (incompatible) {
        if (!diffsEqual(diffs, incompatible.diffs)) {
          if (diffs.length === 0) {
            displaySchemaChanges(incompatible, "STRICT_AFTER_COMPATIBLE", instanceName, databaseId);
          } else {
            displaySchemaChanges(incompatible, validationMode, instanceName, databaseId);
          }
          // Return STRICT diffs if the --json flag is passed and schemaValidation is unset.
          diffs = incompatible.diffs;
        } else {
          logLabeledSuccess("dataconnect", `no additional optional changes`);
        }
      }
    }
  }
  return diffs;
}

export async function migrateSchema(args: {
  options: Options;
  schema: Schema;
  /** true for `dataconnect:sql:migrate`, false for `deploy` */
  validateOnly: boolean;
  schemaValidation?: SchemaValidation;
}): Promise<Diff[]> {
  const { options, schema, validateOnly, schemaValidation } = args;

  const { serviceName, instanceId, instanceName, databaseId } = getIdentifiers(schema);
  await ensureServiceIsConnectedToCloudSql(
    serviceName,
    instanceName,
    databaseId,
    /* linkIfNotConnected=*/ true,
  );
<<<<<<< HEAD
=======
  await setupIAMUsers(instanceId, databaseId, options);
>>>>>>> 5041d6b1
  let diffs: Diff[] = [];

  // Make sure database is setup.
  await setupIAMUsers(instanceId, databaseId, options)
  const schemaInfo = await getSchemaMetadata(instanceId, databaseId, DEFAULT_SCHEMA, options);
  if (schemaInfo.setupStatus !== SchemaSetupStatus.GreenField && schemaInfo.setupStatus !== SchemaSetupStatus.BrownField) {
    await setupSQLPermissions(
      instanceId,
      databaseId,
      schemaInfo,
      options,
      /* silent=*/ true,
    );
  }

  // If the schema validation mode is unset, we surface both STRICT and COMPATIBLE mode diffs, starting with COMPATIBLE.
  let validationMode: SchemaValidation = schemaValidation ?? "COMPATIBLE";
  setSchemaValidationMode(schema, validationMode);

  try {
    await upsertSchema(schema, validateOnly);
    logger.debug(`Database schema was up to date for ${instanceId}:${databaseId}`);
  } catch (err: any) {
    if (err?.status !== 400) {
      throw err;
    }
    // Parse and handle failed precondition errors, then retry.
    const incompatible = errors.getIncompatibleSchemaError(err);
    const invalidConnectors = errors.getInvalidConnectors(err);
    if (!incompatible && !invalidConnectors.length) {
      // If we got a different type of error, throw it
      throw err;
    }

    const migrationMode = await promptForSchemaMigration(
      options,
      instanceName,
      databaseId,
      incompatible,
      validateOnly,
      validationMode,
    );

    const shouldDeleteInvalidConnectors = await promptForInvalidConnectorError(
      options,
      serviceName,
      invalidConnectors,
      validateOnly,
    );

    if (incompatible) {
      diffs = await handleIncompatibleSchemaError({
        options,
        databaseId,
        instanceId,
        incompatibleSchemaError: incompatible,
        choice: migrationMode,
      });
    }

    if (shouldDeleteInvalidConnectors) {
      await deleteInvalidConnectors(invalidConnectors);
    }
    if (!validateOnly) {
      // Then, try to upsert schema again. If there still is an error, just throw it now
      await upsertSchema(schema, validateOnly);
    }
  }

  // If the validation mode is unset, then we also surface any additional optional STRICT diffs.
  if (!schemaValidation) {
    validationMode = "STRICT";
    setSchemaValidationMode(schema, validationMode);
    try {
      await upsertSchema(schema, validateOnly);
    } catch (err: any) {
      if (err.status !== 400) {
        throw err;
      }
      // Parse and handle failed precondition errors, then retry.
      const incompatible = errors.getIncompatibleSchemaError(err);
      const invalidConnectors = errors.getInvalidConnectors(err);
      if (!incompatible && !invalidConnectors.length) {
        // If we got a different type of error, throw it
        throw err;
      }

      const migrationMode = await promptForSchemaMigration(
        options,
        instanceName,
        databaseId,
        incompatible,
        validateOnly,
        "STRICT_AFTER_COMPATIBLE",
      );

      if (incompatible) {
        const maybeDiffs = await handleIncompatibleSchemaError({
          options,
          databaseId,
          instanceId,
          incompatibleSchemaError: incompatible,
          choice: migrationMode,
        });
        diffs = diffs.concat(maybeDiffs);
      }
    }
  }
  return diffs;
}

export async function grantRoleToUserInSchema(options: Options, schema: Schema) {
  const role = options.role as string;
  const email = options.email as string;

  const { instanceId, databaseId } = getIdentifiers(schema);
  const projectId = needProjectId(options);
  const { user, mode } = toDatabaseUser(email);
  const fdcSqlRole = fdcSqlRoleMap[role as keyof typeof fdcSqlRoleMap](databaseId);

  // Make sure current user can perform this action.
  await setupIAMUsers(instanceId, databaseId, options);
  const userIsCSQLAdmin = await iamUserIsCSQLAdmin(options);
  if (!userIsCSQLAdmin) {
    throw new FirebaseError(
      `Only users with 'roles/cloudsql.admin' can grant SQL roles. If you do not have this role, ask your database administrator to run this command or manually grant ${fdcSqlRole} to ${user}`,
    );
  }

  // Make sure we have the right setup for the requested role grant.
  const schemaInfo = await getSchemaMetadata(instanceId, databaseId, DEFAULT_SCHEMA, options);
  let isGreenfieldSetup = schemaInfo.setupStatus === SchemaSetupStatus.GreenField;
  switch (schemaInfo.setupStatus) {
    case SchemaSetupStatus.NotSetup:
    case SchemaSetupStatus.NotFound:
      const newSetupStatus = await setupSQLPermissions(instanceId, databaseId, schemaInfo, options);
      isGreenfieldSetup = newSetupStatus === SchemaSetupStatus.GreenField;
      break;
    default:
      logger.info(
        `Detected schema "${schemaInfo.name}" is setup in ${schemaInfo.setupStatus} mode. Skipping Setup.`,
      );
      break;
  }

  // Edge case: we can't grant firebase owner unless database is greenfield.
  if (!isGreenfieldSetup && fdcSqlRole === firebaseowner(databaseId, DEFAULT_SCHEMA)) {
    const newSetupStatus = await setupSQLPermissions(instanceId, databaseId, schemaInfo, options);

    if (newSetupStatus !== SchemaSetupStatus.GreenField) {
      throw new FirebaseError(
        `Can't grant owner rule for brownfield databases. Consider fully migrating your database to FDC using 'firebase dataconnect:sql:setup'`,
      );
    }
  }

  // Upsert new user account into the database.
  await cloudSqlAdminClient.createUser(projectId, instanceId, mode, user);

  // Grant the role to the user.
  await executeSqlCmdsAsSuperUser(
    options,
    instanceId,
    databaseId,
    /** cmds= */[`GRANT "${fdcSqlRole}" TO "${user}"`],
    /** silent= */ false,
  );
}

function diffsEqual(x: Diff[], y: Diff[]): boolean {
  if (x.length !== y.length) {
    return false;
  }
  for (let i = 0; i < x.length; i++) {
    if (
      x[i].description !== y[i].description ||
      x[i].destructive !== y[i].destructive ||
      x[i].sql !== y[i].sql
    ) {
      return false;
    }
  }
  return true;
}

function setSchemaValidationMode(schema: Schema, schemaValidation: SchemaValidation) {
  const postgresDatasource = schema.datasources.find((d) => d.postgresql);
  if (postgresDatasource?.postgresql) {
    postgresDatasource.postgresql.schemaValidation = schemaValidation;
  }
}

export function getIdentifiers(schema: Schema): {
  instanceName: string;
  instanceId: string;
  databaseId: string;
  serviceName: string;
} {
  const postgresDatasource = schema.datasources.find((d) => d.postgresql);
  const databaseId = postgresDatasource?.postgresql?.database;
  if (!databaseId) {
    throw new FirebaseError("Service does not have a postgres datasource, cannot migrate");
  }
  const instanceName = postgresDatasource?.postgresql?.cloudSql.instance;
  if (!instanceName) {
    throw new FirebaseError(
      "tried to migrate schema but instance name was not provided in dataconnect.yaml",
    );
  }
  const instanceId = instanceName.split("/").pop()!;
  const serviceName = schema.name.replace(`/schemas/${SCHEMA_ID}`, "");
  return {
    databaseId,
    instanceId,
    instanceName,
    serviceName,
  };
}

function suggestedCommand(serviceName: string, invalidConnectorNames: string[]): string {
  const serviceId = serviceName.split("/")[5];
  const connectorIds = invalidConnectorNames.map((i) => i.split("/")[7]);
  const onlys = connectorIds.map((c) => `dataconnect:${serviceId}:${c}`).join(",");
  return `firebase deploy --only ${onlys}`;
}

async function handleIncompatibleSchemaError(args: {
  incompatibleSchemaError: IncompatibleSqlSchemaError;
  options: Options;
  instanceId: string;
  databaseId: string;
  choice: "all" | "safe" | "none";
}): Promise<Diff[]> {
  const { incompatibleSchemaError, options, instanceId, databaseId, choice } = args;
  if (incompatibleSchemaError.destructive && choice === "safe") {
    throw new FirebaseError(
      "This schema migration includes potentially destructive changes. If you'd like to execute it anyway, rerun this command with --force",
    );
  }

  const commandsToExecute = incompatibleSchemaError.diffs
    .filter((d) => {
      switch (choice) {
        case "all":
          return true;
        case "safe":
          return !d.destructive;
        case "none":
          return false;
      }
    })
    .map((d) => d.sql);
  if (commandsToExecute.length) {
    const commandsToExecuteBySuperUser = commandsToExecute.filter(
      (sql) => sql.startsWith("CREATE EXTENSION") || sql.startsWith("CREATE SCHEMA"),
    );
    const commandsToExecuteByOwner = commandsToExecute.filter(
      (sql) => !commandsToExecuteBySuperUser.includes(sql),
    );

    const userIsCSQLAdmin = await iamUserIsCSQLAdmin(options);

    if (!userIsCSQLAdmin && commandsToExecuteBySuperUser.length) {
      throw new FirebaseError(`Some SQL commands required for this migration require Admin permissions.\n 
        Please ask a user with 'roles/cloudsql.admin' to apply the following commands.\n
        ${commandsToExecuteBySuperUser.join("\n")}`);
    }

    const schemaInfo = await getSchemaMetadata(instanceId, databaseId, DEFAULT_SCHEMA, options);
    if (schemaInfo.setupStatus !== SchemaSetupStatus.GreenField) {
      throw new FirebaseError(
        `Brownfield database are protected from dataconnect SQL changes.\nYou can use the SQL diff generated by 'firebase dataconnect:sql:diff' to assist you in applying the required changes to your CloudSQL database. Connector deployment will succeed when there is no required diff changes.`,
      );
    }

    // Test if iam user has access to the roles required for this migration
    if (
      !(await checkSQLRoleIsGranted(
        options,
        instanceId,
        databaseId,
        firebaseowner(databaseId),
        (await getIAMUser(options)).user,
      ))
    ) {
      throw new FirebaseError(
        `Command aborted. Only users granted firebaseowner SQL role can run migrations.`,
      );
    }

    if (commandsToExecuteBySuperUser.length) {
      logger.info(
        `The diffs require CloudSQL superuser permissions, attempting to apply changes as superuser.`,
      );
      await executeSqlCmdsAsSuperUser(
        options,
        instanceId,
        databaseId,
        commandsToExecuteBySuperUser,
        /** silent=*/ false,
      );
    }

    if (commandsToExecuteByOwner.length) {
      await executeSqlCmdsAsIamUser(
        options,
        instanceId,
        databaseId,
        [`SET ROLE "${firebaseowner(databaseId)}"`, ...commandsToExecuteByOwner],
        /** silent=*/ false,
      );
      return incompatibleSchemaError.diffs;
    }
  }
  return [];
}

async function promptForSchemaMigration(
  options: Options,
  instanceName: string,
  databaseId: string,
  err: IncompatibleSqlSchemaError | undefined,
  validateOnly: boolean,
  validationMode: SchemaValidation | "STRICT_AFTER_COMPATIBLE",
): Promise<"none" | "all"> {
  if (!err) {
    return "none";
  }
  if (validationMode === "STRICT_AFTER_COMPATIBLE" && (options.nonInteractive || options.force)) {
    // If these are purely optional changes, do not execute them in non-interactive mode or with the `--force` flag.
    return "none";
  }
  displaySchemaChanges(err, validationMode, instanceName, databaseId);
  if (!options.nonInteractive) {
    if (validateOnly && options.force) {
      // `firebase dataconnect:sql:migrate --force` performs all migrations.
      return "all";
    }
    // `firebase deploy` and `firebase dataconnect:sql:migrate` always prompt for any SQL migration changes.
    // Destructive migrations are too potentially dangerous to not prompt for with --force
    const message =
      validationMode === "STRICT_AFTER_COMPATIBLE"
        ? `Would you like to execute these optional changes against ${databaseId} in your CloudSQL instance ${instanceName}?`
        : `Would you like to execute these changes against ${databaseId} in your CloudSQL instance ${instanceName}?`;
    let executeChangePrompt = "Execute changes";
    if (validationMode === "STRICT_AFTER_COMPATIBLE") {
      executeChangePrompt = "Execute optional changes";
    }
    if (err.destructive) {
      executeChangePrompt = executeChangePrompt + " (including destructive changes)";
    }
    const choices = [
      { name: executeChangePrompt, value: "all" },
      { name: "Abort changes", value: "none" },
    ];
    const defaultValue = validationMode === "STRICT_AFTER_COMPATIBLE" ? "none" : "all";
    return await promptOnce({
      message: message,
      type: "list",
      choices,
      default: defaultValue,
    });
  }
  if (!validateOnly) {
    // `firebase deploy --nonInteractive` performs no migrations
    throw new FirebaseError(
      "Command aborted. Your database schema is incompatible with your Data Connect schema. Run `firebase dataconnect:sql:migrate` to migrate your database schema",
    );
  } else if (options.force) {
    // `dataconnect:sql:migrate --nonInteractive --force` performs all migrations.
    return "all";
  } else if (!err.destructive) {
    // `dataconnect:sql:migrate --nonInteractive` performs only non-destructive migrations.
    return "all";
  } else {
    // `dataconnect:sql:migrate --nonInteractive` errors out if there are destructive migrations
    throw new FirebaseError(
      "Command aborted. This schema migration includes potentially destructive changes. If you'd like to execute it anyway, rerun this command with --force",
    );
  }
}

async function promptForInvalidConnectorError(
  options: Options,
  serviceName: string,
  invalidConnectors: string[],
  validateOnly: boolean,
): Promise<boolean> {
  if (!invalidConnectors.length) {
    return false;
  }
  displayInvalidConnectors(invalidConnectors);
  if (validateOnly) {
    // `firebase dataconnect:sql:migrate` ignores invalid connectors.
    return false;
  }
  if (options.force) {
    // `firebase deploy --force` will delete invalid connectors without prompting.
    return true;
  }
  // `firebase deploy` prompts in case of invalid connectors.
  if (
    !options.nonInteractive &&
    (await confirm({
      ...options,
      message: `Would you like to delete and recreate these connectors? This will cause ${clc.red(`downtime`)}.`,
    }))
  ) {
    return true;
  }
  const cmd = suggestedCommand(serviceName, invalidConnectors);
  throw new FirebaseError(
    `Command aborted. Try deploying those connectors first with ${clc.bold(cmd)}`,
  );
}

async function deleteInvalidConnectors(invalidConnectors: string[]): Promise<void[]> {
  return Promise.all(invalidConnectors.map(deleteConnector));
}

function displayInvalidConnectors(invalidConnectors: string[]) {
  const connectorIds = invalidConnectors.map((i) => i.split("/").pop()).join(", ");
  logLabeledWarning(
    "dataconnect",
    `The schema you are deploying is incompatible with the following existing connectors: ${connectorIds}.`,
  );
  logLabeledWarning(
    "dataconnect",
    `This is a ${clc.red("breaking")} change and may break existing apps.`,
  );
}

// If a service has never had a schema with schemaValidation=strict
// (ie when users create a service in console),
// the backend will not have the necessary permissions to check cSQL for differences.
// We fix this by upserting the currently deployed schema with schemaValidation=strict,
export async function ensureServiceIsConnectedToCloudSql(
  serviceName: string,
  instanceId: string,
  databaseId: string,
  linkIfNotConnected: boolean,
) {
  let currentSchema = await getSchema(serviceName);
  if (!currentSchema) {
    if (!linkIfNotConnected) {
      logLabeledWarning("dataconnect", `Not yet linked to the Cloud SQL instance.`);
      return;
    }
    // TODO: make this prompt
    // Should we upsert service here as well? so `database:sql:migrate` work for new service as well.
    logLabeledBullet("dataconnect", `Linking the Cloud SQL instance...`);
    // If no schema has been deployed yet, deploy an empty one to get connectivity.
    currentSchema = {
      name: `${serviceName}/schemas/${SCHEMA_ID}`,
      source: {
        files: [],
      },
      datasources: [
        {
          postgresql: {
            database: databaseId,
            schemaValidation: "NONE",
            cloudSql: {
              instance: instanceId,
            },
          },
        },
      ],
    };
  }

  const postgresDatasource = currentSchema.datasources.find((d) => d.postgresql);
  const postgresql = postgresDatasource?.postgresql;
  if (postgresql?.cloudSql.instance !== instanceId) {
    logLabeledWarning(
      "dataconnect",
      `Switching connected Cloud SQL instance\nFrom ${postgresql?.cloudSql.instance}\nTo ${instanceId}`,
    );
  }
  if (postgresql?.database !== databaseId) {
    logLabeledWarning(
      "dataconnect",
      `Switching connected Postgres database from ${postgresql?.database} to ${databaseId}`,
    );
  }
  if (!postgresql || postgresql.schemaValidation !== "NONE") {
    // Skip provisioning connectvity if it is already connected.
    return;
  }
  postgresql.schemaValidation = "STRICT";
  try {
    await upsertSchema(currentSchema, /** validateOnly=*/ false);
  } catch (err: any) {
    if (err?.status >= 500) {
      throw err;
    }
    logger.debug(err);
  }
}

function displaySchemaChanges(
  error: IncompatibleSqlSchemaError,
  validationMode: SchemaValidation | "STRICT_AFTER_COMPATIBLE",
  instanceName: string,
  databaseId: string,
) {
  switch (error.violationType) {
    case "INCOMPATIBLE_SCHEMA":
      {
        let message;
        if (validationMode === "COMPATIBLE") {
          message =
            "Your PostgreSQL database " +
            databaseId +
            " in your CloudSQL instance " +
            instanceName +
            " must be migrated in order to be compatible with your application schema. " +
            "The following SQL statements will migrate your database schema to be compatible with your new Data Connect schema.\n" +
            error.diffs.map(toString).join("\n");
        } else if (validationMode === "STRICT_AFTER_COMPATIBLE") {
          message =
            "Your new application schema is compatible with the schema of your PostgreSQL database " +
            databaseId +
            " in your CloudSQL instance " +
            instanceName +
            ", but contains unused tables or columns. " +
            "The following optional SQL statements will migrate your database schema to match your new Data Connect schema.\n" +
            error.diffs.map(toString).join("\n");
        } else {
          message =
            "Your PostgreSQL database " +
            databaseId +
            " in your CloudSQL instance " +
            instanceName +
            " must be migrated in order to match your application schema. " +
            "The following SQL statements will migrate your database schema to match your new Data Connect schema.\n" +
            error.diffs.map(toString).join("\n");
        }
        logLabeledWarning("dataconnect", message);
      }
      break;
    case "INACCESSIBLE_SCHEMA":
      {
        const message =
          "Cannot access your CloudSQL database to validate schema. " +
          "The following SQL statements can setup a new database schema.\n" +
          error.diffs.map(toString).join("\n");
        logLabeledWarning("dataconnect", message);
        logLabeledWarning("dataconnect", "Some SQL resources may already exist.");
      }
      break;
    default:
      throw new FirebaseError(
        `Unknown schema violation type: ${error.violationType}, IncompatibleSqlSchemaError: ${error}`,
      );
  }
}

function toString(diff: Diff) {
  return `\/** ${diff.destructive ? clc.red("Destructive: ") : ""}${diff.description}*\/\n${format(diff.sql, { language: "postgresql" })}`;
}<|MERGE_RESOLUTION|>--- conflicted
+++ resolved
@@ -130,10 +130,6 @@
     databaseId,
     /* linkIfNotConnected=*/ true,
   );
-<<<<<<< HEAD
-=======
-  await setupIAMUsers(instanceId, databaseId, options);
->>>>>>> 5041d6b1
   let diffs: Diff[] = [];
 
   // Make sure database is setup.
