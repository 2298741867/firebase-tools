--- conflicted
+++ resolved
@@ -15,11 +15,7 @@
   STORAGE = "storage",
   EXTENSIONS = "extensions",
   EVENTARC = "eventarc",
-<<<<<<< HEAD
-  REMOTE_CONFIG = "remoteconfig",
-=======
   REMOTE_CONFIG = "remote-config",
->>>>>>> ad25d7ad
 }
 
 export type DownloadableEmulators =
