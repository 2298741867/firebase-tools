import * as childProcess from "child_process";
import { EventEmitter } from "events";
<<<<<<< HEAD
const lsofi = require("lsofi");
=======
>>>>>>> 804e564e

import { dataConnectLocalConnString } from "../api";
import { Constants } from "./constants";
import { getPID, start, stop, downloadIfNecessary } from "./downloadableEmulators";
import { EmulatorInfo, EmulatorInstance, Emulators, ListenSpec } from "./types";
import { FirebaseError } from "../error";
import { EmulatorLogger } from "./emulatorLogger";
import { RC } from "../rc";
import { BuildResult, requiresVector } from "../dataconnect/types";
import { findOpenPort, listenSpecsToString } from "./portUtils";
import { Client, ClientResponse } from "../apiv2";
import { EmulatorRegistry } from "./registry";
import { logger } from "../logger";
import { load } from "../dataconnect/load";
import { Config } from "../config";
import { PostgresServer } from "./dataconnect/pgliteServer";
<<<<<<< HEAD
=======
import { cleanShutdown } from "./controller";
import { connectableHostname } from "../utils";
>>>>>>> 804e564e

export interface DataConnectEmulatorArgs {
  projectId: string;
  listen: ListenSpec[];
  configDir: string;
  auto_download?: boolean;
  rc: RC;
  config: Config;
  autoconnectToPostgres: boolean;
<<<<<<< HEAD
  postgresHost?: string;
  postgresPort?: number;
=======
  postgresListen?: ListenSpec[];
>>>>>>> 804e564e
  enable_output_schema_extensions: boolean;
  enable_output_generated_sdk: boolean;
}

export interface DataConnectGenerateArgs {
  configDir: string;
  connectorId: string;
  watch?: boolean;
}

export interface DataConnectBuildArgs {
  configDir: string;
}

// TODO: More concrete typing for events. Can we use string unions?
export const dataConnectEmulatorEvents = new EventEmitter();

export class DataConnectEmulator implements EmulatorInstance {
  private emulatorClient: DataConnectEmulatorClient;
  private usingExistingEmulator: boolean = false;

  constructor(private args: DataConnectEmulatorArgs) {
    this.emulatorClient = new DataConnectEmulatorClient();
  }
  private logger = EmulatorLogger.forEmulator(Emulators.DATACONNECT);

  async start(): Promise<void> {
    let resolvedConfigDir;
    try {
      resolvedConfigDir = this.args.config.path(this.args.configDir);

      const info = await DataConnectEmulator.build({ configDir: resolvedConfigDir });
      if (requiresVector(info.metadata)) {
        if (Constants.isDemoProject(this.args.projectId)) {
          this.logger.logLabeled(
            "WARN",
            "Data Connect",
            "Detected a 'demo-' project, but vector embeddings require a real project. Operations that use vector_embed will fail.",
          );
        } else {
          this.logger.logLabeled(
            "WARN",
            "Data Connect",
            "Operations that use vector_embed will make calls to production Vertex AI",
          );
        }
      }
    } catch (err: any) {
      this.logger.log("DEBUG", `'fdc build' failed with error: ${err.message}`);
    }

    const info = await load(this.args.projectId, this.args.config, this.args.configDir);
    const dbId = info.dataConnectYaml.schema.datasource.postgresql?.database || "postgres";
    const serviceId = info.dataConnectYaml.serviceId;
    await start(Emulators.DATACONNECT, {
      auto_download: this.args.auto_download,
      listen: listenSpecsToString(this.args.listen),
      config_dir: resolvedConfigDir,
      enable_output_schema_extensions: this.args.enable_output_schema_extensions,
      enable_output_generated_sdk: this.args.enable_output_generated_sdk,
    });
    this.usingExistingEmulator = false;
    if (this.args.autoconnectToPostgres) {
<<<<<<< HEAD
=======
      const pgPort = this.args.postgresListen?.[0].port;
      const pgHost = this.args.postgresListen?.[0].address;
>>>>>>> 804e564e
      let connStr = dataConnectLocalConnString();
      if (dataConnectLocalConnString()) {
        this.logger.logLabeled(
          "INFO",
          "Data Connect",
          `FIREBASE_DATACONNECT_POSTGRESQL_STRING is set to ${dataConnectLocalConnString()} - using that instead of starting a new database`,
        );
<<<<<<< HEAD
      } else {
        const pgServer = new PostgresServer(dbId, "postgres");
        if (this.args.postgresPort) {
          const process = await lsofi(this.args.postgresPort);
          if (process) {
            const errMessage =
              `Data Connect: Unable to start PGLite server on port ${this.args.postgresPort} because it is already in use by process number ${process}. This may occur if you are running another instance of Postgres.` +
              ` You can choose a different port by setting 'firebase.json#emulators.dataconnect.postgresPort', or you can unset that field to automatically find an open port.`;
            throw new FirebaseError(errMessage);
          }
        }
        const port = this.args.postgresPort || (await findOpenPort(5432));
        const server = await pgServer.createPGServer(this.args.postgresHost, port);
        connStr = `postgres://${this.args.postgresHost ?? "127.0.0.1"}:${port}/${dbId}?sslmode=disable`;
=======
      } else if (pgHost && pgPort) {
        const pgServer = new PostgresServer(dbId, "postgres");
        const server = await pgServer.createPGServer(pgHost, pgPort);
        const connectableHost = connectableHostname(pgHost);
        connStr = `postgres://${connectableHost}:${pgPort}/${dbId}?sslmode=disable`;
>>>>>>> 804e564e
        server.on("error", (err) => {
          if (err instanceof FirebaseError) {
            this.logger.logLabeled("ERROR", "Data Connect", `${err}`);
          } else {
            this.logger.logLabeled(
              "ERROR",
              "Data Connect",
              `Postgres threw an unexpected error, shutting down the Data Connect emulator: ${err}`,
            );
          }
<<<<<<< HEAD
          this.stop();
=======
          void cleanShutdown();
>>>>>>> 804e564e
        });
        this.logger.logLabeled(
          "INFO",
          "Data Connect",
          `Started up Postgres server, listening on ${server.address()?.toString()}`,
        );
      }
<<<<<<< HEAD
      await this.connectToPostgres(connStr, dbId, serviceId);
=======
      await this.connectToPostgres(new URL(connStr), dbId, serviceId);
>>>>>>> 804e564e
    }
    return;
  }

  async connect(): Promise<void> {
    // TODO: Wait for 'Listening on address (HTTP + gRPC)' message to ensure that emulator binary is fully started.
    const emuInfo = await this.emulatorClient.getInfo();
    if (!emuInfo) {
      this.logger.logLabeled(
        "ERROR",
        "Data Connect",
        "Could not connect to Data Connect emulator. Check dataconnect-debug.log for more details.",
      );
      return Promise.reject();
    }
    return Promise.resolve();
  }

  async stop(): Promise<void> {
    if (this.usingExistingEmulator) {
      this.logger.logLabeled(
        "INFO",
        "Data Connect",
        "Skipping cleanup of Data Connect emulator, as it was not started by this process.",
      );
      return;
    }
    return stop(Emulators.DATACONNECT);
  }

  getInfo(): EmulatorInfo {
    return {
      name: this.getName(),
      listen: this.args.listen,
      host: this.args.listen[0].address,
      port: this.args.listen[0].port,
      pid: getPID(Emulators.DATACONNECT),
      timeout: 10_000,
    };
  }

  getName(): Emulators {
    return Emulators.DATACONNECT;
  }

  static async generate(args: DataConnectGenerateArgs): Promise<string> {
    const commandInfo = await downloadIfNecessary(Emulators.DATACONNECT);
    const cmd = [
      "--logtostderr",
      "-v=2",
      "generate",
      `--config_dir=${args.configDir}`,
      `--connector_id=${args.connectorId}`,
    ];
    if (args.watch) {
      cmd.push("--watch");
    }
    const res = childProcess.spawnSync(commandInfo.binary, cmd, { encoding: "utf-8" });

    logger.info(res.stderr);
    if (res.error) {
      throw new FirebaseError(`Error starting up Data Connect generate: ${res.error.message}`, {
        original: res.error,
      });
    }
    if (res.status !== 0) {
      throw new FirebaseError(
        `Unable to generate your Data Connect SDKs (exit code ${res.status}): ${res.stderr}`,
      );
    }
    return res.stdout;
  }

  static async build(args: DataConnectBuildArgs): Promise<BuildResult> {
    const commandInfo = await downloadIfNecessary(Emulators.DATACONNECT);
    const cmd = ["--logtostderr", "-v=2", "build", `--config_dir=${args.configDir}`];

    const res = childProcess.spawnSync(commandInfo.binary, cmd, { encoding: "utf-8" });
    if (res.error) {
      throw new FirebaseError(`Error starting up Data Connect build: ${res.error.message}`, {
        original: res.error,
      });
    }
    if (res.status !== 0) {
      throw new FirebaseError(
        `Unable to build your Data Connect schema and connectors (exit code ${res.status}): ${res.stderr}`,
      );
    }

    if (res.stderr) {
      EmulatorLogger.forEmulator(Emulators.DATACONNECT).log("DEBUG", res.stderr);
    }

    try {
      return JSON.parse(res.stdout) as BuildResult;
    } catch (err) {
      // JSON parse errors are unreadable.
      throw new FirebaseError(`Unable to parse 'fdc build' output: ${res.stdout ?? res.stderr}`);
    }
  }

  public async connectToPostgres(
<<<<<<< HEAD
    connectionString: string,
=======
    connectionString: URL,
>>>>>>> 804e564e
    database?: string,
    serviceId?: string,
  ): Promise<boolean> {
    if (!connectionString) {
      const msg = `No Postgres connection found. The Data Connect emulator will not be able to execute operations.`;
      throw new FirebaseError(msg);
    }
    // The Data Connect emulator does not immediately start listening after started
    // so we retry this call with a brief backoff.
    const MAX_RETRIES = 3;
    for (let i = 1; i <= MAX_RETRIES; i++) {
      try {
        this.logger.logLabeled("DEBUG", "Data Connect", `Connecting to ${connectionString}}...`);
<<<<<<< HEAD
        await this.emulatorClient.configureEmulator({ connectionString, database, serviceId });
=======
        connectionString.toString();
        await this.emulatorClient.configureEmulator({
          connectionString: connectionString.toString(),
          database,
          serviceId,
          maxOpenConnections: 1, // PGlite only supports a single open connection at a time - otherwise, prepared statements will misbehave.
        });
>>>>>>> 804e564e
        this.logger.logLabeled(
          "DEBUG",
          "Data Connect",
          `Successfully connected to ${connectionString}}`,
        );
        return true;
      } catch (err: any) {
        if (i === MAX_RETRIES) {
          throw err;
        }
        this.logger.logLabeled(
          "DEBUG",
          "Data Connect",
          `Retrying connectToPostgress call (${i} of ${MAX_RETRIES} attempts): ${err}`,
        );
        await new Promise((resolve) => setTimeout(resolve, 2000));
      }
    }
    return false;
  }
}

type ConfigureEmulatorRequest = {
  // Defaults to the local service in dataconnect.yaml if not provided
  serviceId?: string;
  // The Postgres connection string to connect the new service to. This is
  // required in order to configure the emulator service.
  connectionString: string;
  // The Postgres database to connect the new service to. If this field is
  // populated, then any database specified in the connection_string will be
  // overwritten.
  database?: string;
  // The max number of simultaneous Postgres connections the emulator may open
  maxOpenConnections?: number;
};

type GetInfoResponse = {
  // Version number of the emulator.
  version: string;
  // List of services currently running on the emulator.
  services: {
    // ID of this service.
    serviceId: string;
    // The Postgres connection string that this service uses.
    connectionString: string;
  }[];
};

export class DataConnectEmulatorClient {
  private client: Client | undefined = undefined;

  public async configureEmulator(body: ConfigureEmulatorRequest): Promise<ClientResponse<void>> {
    if (!this.client) {
      this.client = EmulatorRegistry.client(Emulators.DATACONNECT);
    }
    try {
      const res = await this.client.post<ConfigureEmulatorRequest, void>(
        "emulator/configure",
        body,
      );
      return res;
    } catch (err: any) {
      if (err.status === 500) {
        throw new FirebaseError(`Data Connect emulator: ${err?.context?.body?.message}`);
      }
      throw err;
    }
  }

  public async getInfo(): Promise<GetInfoResponse | void> {
    if (!this.client) {
      this.client = EmulatorRegistry.client(Emulators.DATACONNECT);
    }
    return getInfo(this.client);
  }
}

async function getInfo(client: Client): Promise<GetInfoResponse | void> {
  try {
    const res = await client.get<GetInfoResponse>("emulator/info");
    return res.body;
  } catch (err) {
    return;
  }
}<|MERGE_RESOLUTION|>--- conflicted
+++ resolved
@@ -1,9 +1,5 @@
 import * as childProcess from "child_process";
 import { EventEmitter } from "events";
-<<<<<<< HEAD
-const lsofi = require("lsofi");
-=======
->>>>>>> 804e564e
 
 import { dataConnectLocalConnString } from "../api";
 import { Constants } from "./constants";
@@ -13,18 +9,15 @@
 import { EmulatorLogger } from "./emulatorLogger";
 import { RC } from "../rc";
 import { BuildResult, requiresVector } from "../dataconnect/types";
-import { findOpenPort, listenSpecsToString } from "./portUtils";
+import { listenSpecsToString } from "./portUtils";
 import { Client, ClientResponse } from "../apiv2";
 import { EmulatorRegistry } from "./registry";
 import { logger } from "../logger";
 import { load } from "../dataconnect/load";
 import { Config } from "../config";
 import { PostgresServer } from "./dataconnect/pgliteServer";
-<<<<<<< HEAD
-=======
 import { cleanShutdown } from "./controller";
 import { connectableHostname } from "../utils";
->>>>>>> 804e564e
 
 export interface DataConnectEmulatorArgs {
   projectId: string;
@@ -34,12 +27,7 @@
   rc: RC;
   config: Config;
   autoconnectToPostgres: boolean;
-<<<<<<< HEAD
-  postgresHost?: string;
-  postgresPort?: number;
-=======
   postgresListen?: ListenSpec[];
->>>>>>> 804e564e
   enable_output_schema_extensions: boolean;
   enable_output_generated_sdk: boolean;
 }
@@ -103,11 +91,8 @@
     });
     this.usingExistingEmulator = false;
     if (this.args.autoconnectToPostgres) {
-<<<<<<< HEAD
-=======
       const pgPort = this.args.postgresListen?.[0].port;
       const pgHost = this.args.postgresListen?.[0].address;
->>>>>>> 804e564e
       let connStr = dataConnectLocalConnString();
       if (dataConnectLocalConnString()) {
         this.logger.logLabeled(
@@ -115,28 +100,11 @@
           "Data Connect",
           `FIREBASE_DATACONNECT_POSTGRESQL_STRING is set to ${dataConnectLocalConnString()} - using that instead of starting a new database`,
         );
-<<<<<<< HEAD
-      } else {
-        const pgServer = new PostgresServer(dbId, "postgres");
-        if (this.args.postgresPort) {
-          const process = await lsofi(this.args.postgresPort);
-          if (process) {
-            const errMessage =
-              `Data Connect: Unable to start PGLite server on port ${this.args.postgresPort} because it is already in use by process number ${process}. This may occur if you are running another instance of Postgres.` +
-              ` You can choose a different port by setting 'firebase.json#emulators.dataconnect.postgresPort', or you can unset that field to automatically find an open port.`;
-            throw new FirebaseError(errMessage);
-          }
-        }
-        const port = this.args.postgresPort || (await findOpenPort(5432));
-        const server = await pgServer.createPGServer(this.args.postgresHost, port);
-        connStr = `postgres://${this.args.postgresHost ?? "127.0.0.1"}:${port}/${dbId}?sslmode=disable`;
-=======
       } else if (pgHost && pgPort) {
         const pgServer = new PostgresServer(dbId, "postgres");
         const server = await pgServer.createPGServer(pgHost, pgPort);
         const connectableHost = connectableHostname(pgHost);
         connStr = `postgres://${connectableHost}:${pgPort}/${dbId}?sslmode=disable`;
->>>>>>> 804e564e
         server.on("error", (err) => {
           if (err instanceof FirebaseError) {
             this.logger.logLabeled("ERROR", "Data Connect", `${err}`);
@@ -147,11 +115,7 @@
               `Postgres threw an unexpected error, shutting down the Data Connect emulator: ${err}`,
             );
           }
-<<<<<<< HEAD
-          this.stop();
-=======
           void cleanShutdown();
->>>>>>> 804e564e
         });
         this.logger.logLabeled(
           "INFO",
@@ -159,11 +123,7 @@
           `Started up Postgres server, listening on ${server.address()?.toString()}`,
         );
       }
-<<<<<<< HEAD
-      await this.connectToPostgres(connStr, dbId, serviceId);
-=======
       await this.connectToPostgres(new URL(connStr), dbId, serviceId);
->>>>>>> 804e564e
     }
     return;
   }
@@ -266,11 +226,7 @@
   }
 
   public async connectToPostgres(
-<<<<<<< HEAD
-    connectionString: string,
-=======
     connectionString: URL,
->>>>>>> 804e564e
     database?: string,
     serviceId?: string,
   ): Promise<boolean> {
@@ -284,9 +240,6 @@
     for (let i = 1; i <= MAX_RETRIES; i++) {
       try {
         this.logger.logLabeled("DEBUG", "Data Connect", `Connecting to ${connectionString}}...`);
-<<<<<<< HEAD
-        await this.emulatorClient.configureEmulator({ connectionString, database, serviceId });
-=======
         connectionString.toString();
         await this.emulatorClient.configureEmulator({
           connectionString: connectionString.toString(),
@@ -294,7 +247,6 @@
           serviceId,
           maxOpenConnections: 1, // PGlite only supports a single open connection at a time - otherwise, prepared statements will misbehave.
         });
->>>>>>> 804e564e
         this.logger.logLabeled(
           "DEBUG",
           "Data Connect",
