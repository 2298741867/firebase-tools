import * as http from "http";
import * as fs from "fs";

import { CloudFunction, DeploymentOptions, https } from "firebase-functions";
import * as express from "express";
import * as path from "path";
import * as admin from "firebase-admin";
import * as bodyParser from "body-parser";
import { pathToFileURL, URL } from "url";
import * as _ from "lodash";

import { EmulatorLog } from "./types";
import { Constants } from "./constants";
import {
  EmulatedTriggerMap,
  findModuleRoot,
  FunctionsRuntimeBundle,
  FunctionsRuntimeFeatures,
  FunctionsRuntimeArgs,
  HttpConstants,
  SignatureType,
} from "./functionsEmulatorShared";
import { compareVersionStrings, isLocalHost } from "./functionsEmulatorUtils";

let functionModule: any;
let FUNCTION_TARGET_NAME: string;
let FUNCTION_SIGNATURE: string;
let FUNCTION_DEBUG_MODE: string;

let developerPkgJSON: PackageJSON | undefined;

/**
 * Dynamically load import function to prevent TypeScript from
 * transpiling into a require.
 *
 * See https://github.com/microsoft/TypeScript/issues/43329.
 */
// eslint-disable-next-line @typescript-eslint/no-implied-eval
const dynamicImport = new Function("modulePath", "return import(modulePath)");

function isFeatureEnabled(
  frb: FunctionsRuntimeBundle,
  feature: keyof FunctionsRuntimeFeatures
): boolean {
  return frb.disabled_features ? !frb.disabled_features[feature] : true;
}

function noOp(): false {
  return false;
}

// eslint-disable-next-line @typescript-eslint/no-explicit-any
function requireAsync(moduleName: string, opts?: { paths: string[] }): Promise<any> {
  return new Promise((res, rej) => {
    try {
      res(require(require.resolve(moduleName, opts))); // eslint-disable-line @typescript-eslint/no-var-requires
    } catch (e: any) {
      rej(e);
    }
  });
}

function requireResolveAsync(moduleName: string, opts?: { paths: string[] }): Promise<string> {
  return new Promise((res, rej) => {
    try {
      res(require.resolve(moduleName, opts));
    } catch (e: any) {
      rej(e);
    }
  });
}

interface PackageJSON {
  engines?: { node?: string };
  dependencies: { [name: string]: any }; // eslint-disable-line @typescript-eslint/no-explicit-any
  devDependencies: { [name: string]: any }; // eslint-disable-line @typescript-eslint/no-explicit-any
}

interface ModuleResolution {
  declared: boolean;
  installed: boolean;
  version?: string;
  resolution?: string;
}

interface SuccessfulModuleResolution {
  declared: true;
  installed: true;
  version: string;
  resolution: string;
}

interface ProxyTarget extends Object {
  [key: string]: any; // eslint-disable-line @typescript-eslint/no-explicit-any
}

/*
  This helper is used to create mocks for Firebase SDKs. It simplifies creation of Proxy objects
  by allowing us to easily overide some or all of an objects methods. When placed back into require's
  cache the proxy will be automatically used when the module is imported so we can influence the runtime
  behavior of Firebase SDKs in user code.

  const px = new Proxied({"value": 1});
  px.when("incremented", (original) => original["value"] + 1);

  const obj = px.finalize();
  obj.value === 1;
  obj.incremented === 2;
   */
class Proxied<T extends ProxyTarget> {
  /**
   * Gets a property from the original object.
   */
  static getOriginal(target: any, key: string): any {
    const value = target[key];

    if (!Proxied.isExists(value)) {
      return undefined;
    } else if (Proxied.isConstructor(value) || typeof value !== "function") {
      return value;
    } else {
      return value.bind(target);
    }
  }

  /**
   * Run the original target.
   */
  static applyOriginal(target: any, thisArg: any, argArray: any[]): any {
    return target.apply(thisArg, argArray);
  }

  private static isConstructor(obj: any): boolean {
    return !!obj.prototype && !!obj.prototype.constructor.name;
  }

  private static isExists(obj: any): boolean {
    return obj !== undefined;
  }

  proxy: T;
  private anyValue?: (target: T, key: string) => any;
  private appliedValue?: (...args: any[]) => any;
  private rewrites: {
    [key: string]: (target: T, key: string) => any;
  } = {};

  /**
   * When initialized an original object is passed. This object is supplied to both .when()
   * and .any() functions so the original value of the object is accessible. When no
   * .any() is provided, the original value of the object is returned when the field
   * key does not match any known rewrite.
   */
  constructor(private original: T) {
    this.proxy = new Proxy(this.original, {
      get: (target, key) => {
        key = key.toString();
        if (this.rewrites[key]) {
          return this.rewrites[key](target, key);
        }

        if (this.anyValue) {
          return this.anyValue(target, key);
        }

        return Proxied.getOriginal(target, key);
      },
      apply: (target, thisArg, argArray) => {
        if (this.appliedValue) {
          return this.appliedValue.apply(thisArg);
        } else {
          return Proxied.applyOriginal(target, thisArg, argArray);
        }
      },
    });
  }

  /**
   * Calling .when("a", () => "b") will rewrite obj["a"] to be equal to "b"
   */
  when(key: string, value: (target: T, key: string) => any): Proxied<T> {
    this.rewrites[key] = value;
    return this as Proxied<T>;
  }

  /**
   * Calling .any(() => "b") will rewrite all fields on obj to be equal to "b"
   */
  any(value: (target: T, key: string) => any): Proxied<T> {
    this.anyValue = value;
    return this as Proxied<T>;
  }

  /**
   * Calling .applied(() => "b") will make obj() equal to "b"
   */
  applied(value: () => any): Proxied<T> {
    this.appliedValue = value;
    return this as Proxied<T>;
  }

  /**
   * Return the final proxied object.
   */
  finalize(): T {
    return this.proxy;
  }
}

async function resolveDeveloperNodeModule(name: string): Promise<ModuleResolution> {
  const pkg = requirePackageJson();
  if (!pkg) {
    new EmulatorLog("SYSTEM", "missing-package-json", "").log();
    throw new Error("Could not find package.json");
  }

  const dependencies = pkg.dependencies;
  const devDependencies = pkg.devDependencies;
  const isInPackageJSON = dependencies[name] || devDependencies[name];

  // If there's no reference to the module in their package.json, prompt them to install it
  if (!isInPackageJSON) {
    return { declared: false, installed: false };
  }

  // Once we know it's in the package.json, make sure it's actually `npm install`ed
  const resolveResult = await requireResolveAsync(name, { paths: [process.cwd()] }).catch(noOp);
  if (!resolveResult) {
    return { declared: true, installed: false };
  }

  const modPackageJSON = require(path.join(findModuleRoot(name, resolveResult), "package.json"));

  const moduleResolution: ModuleResolution = {
    declared: true,
    installed: true,
    version: modPackageJSON.version,
    resolution: resolveResult,
  };

  logDebug(`Resolved module ${name}`, moduleResolution);
  return moduleResolution;
}

async function assertResolveDeveloperNodeModule(name: string): Promise<SuccessfulModuleResolution> {
  const resolution = await resolveDeveloperNodeModule(name);
  if (
    !(resolution.installed && resolution.declared && resolution.resolution && resolution.version)
  ) {
    throw new Error(
      `Assertion failure: could not fully resolve ${name}: ${JSON.stringify(resolution)}`
    );
  }

  return resolution as SuccessfulModuleResolution;
}

async function verifyDeveloperNodeModules(): Promise<boolean> {
  const modBundles = [
    { name: "firebase-admin", isDev: false, minVersion: "8.9.0" },
    { name: "firebase-functions", isDev: false, minVersion: "3.13.1" },
  ];

  for (const modBundle of modBundles) {
    const resolution = await resolveDeveloperNodeModule(modBundle.name);

    /*
    If there's no reference to the module in their package.json, prompt them to install it
     */
    if (!resolution.declared) {
      new EmulatorLog("SYSTEM", "missing-module", "", modBundle).log();
      return false;
    }

    if (!resolution.installed) {
      new EmulatorLog("SYSTEM", "uninstalled-module", "", modBundle).log();
      return false;
    }

    if (compareVersionStrings(resolution.version, modBundle.minVersion) < 0) {
      new EmulatorLog("SYSTEM", "out-of-date-module", "", modBundle).log();
      return false;
    }
  }

  return true;
}

/**
 * Get the developer's package.json file.
 */
function requirePackageJson(): PackageJSON | undefined {
  if (developerPkgJSON) {
    return developerPkgJSON;
  }

  try {
    const pkg = require(`${process.cwd()}/package.json`);
    developerPkgJSON = {
      engines: pkg.engines || {},
      dependencies: pkg.dependencies || {},
      devDependencies: pkg.devDependencies || {},
    };
    return developerPkgJSON;
  } catch (err: any) {
    return;
  }
}

/**
 * We mock out a ton of different paths that we can take to network I/O. It doesn't matter if they
 * overlap (like TLS and HTTPS) because the dev will either allowlist, block, or allow for one
 * invocation on the first prompt, so we can be aggressive here.
 *
 * Sadly, these vary a lot between Node versions and it will always be possible to route around
 * this, it's not security - just a helper. A good example of something difficult to catch is
 * any I/O done via node-gyp (https://github.com/nodejs/node-gyp) since that I/O will be done in
 * C, we have to catch it before then (which is how the google-gax blocker could work).
 *
 * So yeah, we'll try our best and hopefully we can catch 90% of requests.
 */
function initializeNetworkFiltering(): void {
  const networkingModules = [
    { name: "http", module: require("http"), path: ["request"] },
    { name: "http", module: require("http"), path: ["get"] },
    { name: "https", module: require("https"), path: ["request"] },
    { name: "https", module: require("https"), path: ["get"] },
    { name: "net", module: require("net"), path: ["connect"] },
    // HTTP2 is not currently mocked due to the inability to quiet Experiment warnings in Node.
  ];

  const history: { [href: string]: boolean } = {};
  const results = networkingModules.map((bundle) => {
    let obj = bundle.module;
    for (const field of bundle.path.slice(0, -1)) {
      obj = obj[field];
    }

    const method = bundle.path.slice(-1)[0];
    const original = obj[method].bind(bundle.module);

    /* tslint:disable:only-arrow-functions */
    // This can't be an arrow function because it needs to be new'able
    obj[method] = function (...args: any[]): any {
      const hrefs = args
        .map((arg) => {
          if (typeof arg === "string") {
            try {
              new URL(arg);
              return arg;
            } catch (err: any) {
              return;
            }
          } else if (typeof arg === "object") {
            return arg.href;
          } else {
            return;
          }
        })
        .filter((v) => v);
      const href = (hrefs.length && hrefs[0]) || "";

      if (href && !history[href] && !isLocalHost(href)) {
        history[href] = true;
        if (href.indexOf("googleapis.com") !== -1) {
          new EmulatorLog("SYSTEM", "googleapis-network-access", "", {
            href,
            module: bundle.name,
          }).log();
        } else {
          new EmulatorLog("SYSTEM", "unidentified-network-access", "", {
            href,
            module: bundle.name,
          }).log();
        }
      }

      try {
        return original(...args);
      } catch (e: any) {
        const newed = new original(...args); // eslint-disable-line new-cap
        return newed;
      }
    };

    return { name: bundle.name, status: "mocked" };
  });

  logDebug("Outgoing network have been stubbed.", results);
}

type CallableHandler = (data: any, context: https.CallableContext) => any | Promise<any>;
type HttpsHandler = (req: Request, resp: Response) => void;

/*
    This stub handles a very specific use-case, when a developer (incorrectly) provides a HTTPS handler
    which returns a promise. In this scenario, we can't catch errors which get raised in user code,
    because they're happening async and then the errors get lost when firebase-functions drops the return value.

    Currently, Node is willing to raise the error as an ugly un-handled promise, but this is hard to
    read and long-term will be silenced by Node. Instead, we stub out onRequest and put a special reference
    directly to the handler so we can invoke it directly and catch the errors in our normal reporting chain.

    The relevant firebase-functions code is:
https://github.com/firebase/firebase-functions/blob/9e3bda13565454543b4c7b2fd10fb627a6a3ab97/src/providers/https.ts#L66
   */
async function initializeFirebaseFunctionsStubs(): Promise<void> {
  const firebaseFunctionsResolution = await assertResolveDeveloperNodeModule("firebase-functions");
  const firebaseFunctionsRoot = findModuleRoot(
    "firebase-functions",
    firebaseFunctionsResolution.resolution
  );
  const httpsProviderResolution = path.join(firebaseFunctionsRoot, "lib/providers/https");
  const httpsProviderV1Resolution = path.join(firebaseFunctionsRoot, "lib/v1/providers/https");
  let httpsProvider: any;
  try {
    httpsProvider = require(httpsProviderV1Resolution);
  } catch (e: any) {
    httpsProvider = require(httpsProviderResolution);
  }

  // TODO: Remove this logic and stop relying on internal APIs.  See #1480 for reasoning.
  const onRequestInnerMethodName = "_onRequestWithOptions";
  const onRequestMethodOriginal = httpsProvider[onRequestInnerMethodName];

  httpsProvider[onRequestInnerMethodName] = (handler: HttpsHandler, opts: DeploymentOptions) => {
    const cf = onRequestMethodOriginal(handler, opts);
    cf.__emulator_func = handler;
    return cf;
  };

  // If you take a look at the link above, you'll see that onRequest relies on _onRequestWithOptions
  // so in theory, we should only need to mock _onRequestWithOptions, however that is not the case
  // because onRequest is defined in the same scope as _onRequestWithOptions, so replacing
  // the definition of _onRequestWithOptions does not replace the link to the original function
  // which onRequest uses, so we need to manually force it to use our version.
  httpsProvider.onRequest = (handler: HttpsHandler) => {
    return httpsProvider[onRequestInnerMethodName](handler, {});
  };

  // Mocking https.onCall is very similar to onRequest
  const onCallInnerMethodName = "_onCallWithOptions";
  const onCallMethodOriginal = httpsProvider[onCallInnerMethodName];

  // Newer versions of the firebase-functions package's _onCallWithOptions method expects 3 arguments.
  if (onCallMethodOriginal.length === 3) {
    httpsProvider[onCallInnerMethodName] = (
      opts: any,
      handler: any,
      deployOpts: DeploymentOptions
    ) => {
      const wrapped = wrapCallableHandler(handler);
      const cf = onCallMethodOriginal(opts, wrapped, deployOpts);
      return cf;
    };
  } else {
    httpsProvider[onCallInnerMethodName] = (handler: any, opts: DeploymentOptions) => {
      const wrapped = wrapCallableHandler(handler);
      const cf = onCallMethodOriginal(wrapped, opts);
      return cf;
    };
  }

  // Newer versions of the firebase-functions package's onCall method can accept upto 2 arguments.
  httpsProvider.onCall = function (optsOrHandler: any, handler: CallableHandler) {
    if (onCallMethodOriginal.length === 3) {
      let opts;
      if (arguments.length === 1) {
        opts = {};
        handler = optsOrHandler as CallableHandler;
      } else {
        opts = optsOrHandler;
      }
      return httpsProvider[onCallInnerMethodName](opts, handler, {});
    } else {
      return httpsProvider[onCallInnerMethodName](optsOrHandler, {});
    }
  };
}

/**
 * Wrap a callable functions handler with an outer method that extracts a special authorization
 * header used to mock auth in the emulator.
 */
function wrapCallableHandler(handler: CallableHandler): CallableHandler {
  const newHandler = (data: any, context: https.CallableContext) => {
    if (context.rawRequest) {
      const authContext = context.rawRequest.header(HttpConstants.CALLABLE_AUTH_HEADER);
      if (authContext) {
        logDebug("Callable functions auth override", {
          key: HttpConstants.CALLABLE_AUTH_HEADER,
          value: authContext,
        });
        context.auth = JSON.parse(decodeURIComponent(authContext));
        delete context.rawRequest.headers[HttpConstants.CALLABLE_AUTH_HEADER];
      } else {
        logDebug("No callable functions auth found");
      }

      // Restore the original auth header in case the code relies on parsing it (for
      // example, the code could forward it to another function or server).
      const originalAuth = context.rawRequest.header(HttpConstants.ORIGINAL_AUTH_HEADER);
      if (originalAuth) {
        context.rawRequest.headers["authorization"] = originalAuth;
        delete context.rawRequest.headers[HttpConstants.ORIGINAL_AUTH_HEADER];
      }
    }
    return handler(data, context);
  };

  return newHandler;
}

function getDefaultConfig(): any {
  return JSON.parse(process.env.FIREBASE_CONFIG || "{}");
}

function initializeRuntimeConfig() {
  // Most recent version of Firebase Functions SDK automatically picks up locally
  // stored .runtimeconfig.json to populate the config entries.
  // However, due to a bug in some older version of the Function SDK, this process may fail.
  //
  // See the following issues for more detail:
  //   https://github.com/firebase/firebase-tools/issues/3793
  //   https://github.com/firebase/firebase-functions/issues/877
  //
  // As a workaround, the emulator runtime will load the contents of the .runtimeconfig.json
  // to the CLOUD_RUNTIME_CONFIG environment variable IF the env var is unused.
  // In the future, we will bump up the minimum version of the Firebase Functions SDK
  // required to run the functions emulator to v3.15.1 and get rid of this workaround.
  if (!process.env.CLOUD_RUNTIME_CONFIG) {
    const configPath = `${process.cwd()}/.runtimeconfig.json`;
    try {
      const configContent = fs.readFileSync(configPath, "utf8");
      if (configContent) {
        try {
          JSON.parse(configContent.toString());
          logDebug(`Found local functions config: ${configPath}`);
          process.env.CLOUD_RUNTIME_CONFIG = configContent.toString();
        } catch (e) {
          new EmulatorLog("SYSTEM", "function-runtimeconfig-json-invalid", "").log();
        }
      }
    } catch (e) {
      // Ignore, config is optional
    }
  }
}

/**
 * This stub is the most important and one of the only non-optional stubs.This feature redirects
 * writes from the admin SDK back into emulated resources.
 *
 * To do this, we replace initializeApp so it drops the developers config options and returns a restricted,
 * unauthenticated app.
 *
 * We also mock out firestore.settings() so we can merge the emulator settings with the developer's.
 */
async function initializeFirebaseAdminStubs(): Promise<void> {
  const adminResolution = await assertResolveDeveloperNodeModule("firebase-admin");
  const localAdminModule = require(adminResolution.resolution);

  const functionsResolution = await assertResolveDeveloperNodeModule("firebase-functions");
  const localFunctionsModule = require(functionsResolution.resolution);

  // Configuration from the environment
  const defaultConfig = getDefaultConfig();

  const adminModuleProxy = new Proxied<typeof admin>(localAdminModule);
  const proxiedAdminModule = adminModuleProxy
    .when("initializeApp", (adminModuleTarget) => (opts?: admin.AppOptions, appName?: string) => {
      if (appName) {
        new EmulatorLog("SYSTEM", "non-default-admin-app-used", "", { appName, opts }).log();
        return adminModuleTarget.initializeApp(opts, appName);
      }

      // If initializeApp() is called with options we use the provided options, otherwise
      // we use the default options.
      const defaultAppOptions = opts ? opts : defaultConfig;
      new EmulatorLog("SYSTEM", "default-admin-app-used", `config=${defaultAppOptions}`, {
        opts: defaultAppOptions,
      }).log();

      const defaultApp: admin.app.App = makeProxiedFirebaseApp(
        adminModuleTarget.initializeApp(defaultAppOptions)
      );
      logDebug("initializeApp(DEFAULT)", defaultAppOptions);

      // Tell the Firebase Functions SDK to use the proxied app so that things like "change.after.ref"
      // point to the right place.
      localFunctionsModule.app.setEmulatedAdminApp(defaultApp);

      // When the auth emulator is running, try to disable JWT verification.
      if (process.env[Constants.FIREBASE_AUTH_EMULATOR_HOST]) {
        if (compareVersionStrings(adminResolution.version, "9.3.0") < 0) {
          new EmulatorLog(
            "WARN_ONCE",
            "runtime-status",
            "The Firebase Authentication emulator is running, but your 'firebase-admin' dependency is below version 9.3.0, so calls to Firebase Authentication will affect production."
          ).log();
        } else if (compareVersionStrings(adminResolution.version, "9.4.2") <= 0) {
          // Between firebase-admin versions 9.3.0 and 9.4.2 (inclusive) we used the
          // "auth.setJwtVerificationEnabled" hack to disable JWT verification while emulating.
          // See: https://github.com/firebase/firebase-admin-node/pull/1148
          const auth = defaultApp.auth();
          if (typeof (auth as any).setJwtVerificationEnabled === "function") {
            logDebug("auth.setJwtVerificationEnabled(false)", {});
            (auth as any).setJwtVerificationEnabled(false);
          } else {
            logDebug("auth.setJwtVerificationEnabled not available", {});
          }
        }
      }

      return defaultApp;
    })
    .when("firestore", (target) => {
      warnAboutFirestoreProd();
      return Proxied.getOriginal(target, "firestore");
    })
    .when("database", (target) => {
      warnAboutDatabaseProd();
      return Proxied.getOriginal(target, "database");
    })
    .when("auth", (target) => {
      warnAboutAuthProd();
      return Proxied.getOriginal(target, "auth");
    })
    .when("storage", (target) => {
      warnAboutStorageProd();
      return Proxied.getOriginal(target, "storage");
    })
    .finalize();

  // Stub the admin module in the require cache
  require.cache[adminResolution.resolution] = Object.assign(
    require.cache[adminResolution.resolution],
    {
      exports: proxiedAdminModule,
      path: path.dirname(adminResolution.resolution),
    }
  );

  logDebug("firebase-admin has been stubbed.", {
    adminResolution,
  });
}

function makeProxiedFirebaseApp(original: admin.app.App): admin.app.App {
  const appProxy = new Proxied<admin.app.App>(original);
  return appProxy
    .when("firestore", (target: any) => {
      warnAboutFirestoreProd();
      return Proxied.getOriginal(target, "firestore");
    })
    .when("database", (target: any) => {
      warnAboutDatabaseProd();
      return Proxied.getOriginal(target, "database");
    })
    .when("auth", (target: any) => {
      warnAboutAuthProd();
      return Proxied.getOriginal(target, "auth");
    })
    .when("storage", (target: any) => {
      warnAboutStorageProd();
      return Proxied.getOriginal(target, "storage");
    })
    .finalize();
}

function warnAboutFirestoreProd(): void {
  if (process.env[Constants.FIRESTORE_EMULATOR_HOST]) {
    return;
  }

  new EmulatorLog(
    "WARN_ONCE",
    "runtime-status",
    "The Cloud Firestore emulator is not running, so calls to Firestore will affect production."
  ).log();
}

function warnAboutDatabaseProd(): void {
  if (process.env[Constants.FIREBASE_DATABASE_EMULATOR_HOST]) {
    return;
  }

  new EmulatorLog(
    "WARN_ONCE",
    "runtime-status",
    "The Realtime Database emulator is not running, so calls to Realtime Database will affect production."
  ).log();
}

function warnAboutAuthProd(): void {
  if (process.env[Constants.FIREBASE_AUTH_EMULATOR_HOST]) {
    return;
  }

  new EmulatorLog(
    "WARN_ONCE",
    "runtime-status",
    "The Firebase Authentication emulator is not running, so calls to Firebase Authentication will affect production."
  ).log();
}

function warnAboutStorageProd(): void {
  if (process.env[Constants.FIREBASE_STORAGE_EMULATOR_HOST]) {
    return;
  }

  new EmulatorLog(
    "WARN_ONCE",
    "runtime-status",
    "The Firebase Storage emulator is not running, so calls to Firebase Storage will affect production."
  ).log();
}

async function initializeFunctionsConfigHelper(): Promise<void> {
  const functionsResolution = await assertResolveDeveloperNodeModule("firebase-functions");
  const localFunctionsModule = require(functionsResolution.resolution);

  logDebug("Checked functions.config()", {
    config: localFunctionsModule.config(),
  });

  const originalConfig = localFunctionsModule.config();
  const proxiedConfig = new Proxied(originalConfig)
    .any((parentConfig, parentKey) => {
      const isInternal = parentKey.startsWith("Symbol(") || parentKey.startsWith("inspect");
      if (!parentConfig[parentKey] && !isInternal) {
        new EmulatorLog("SYSTEM", "functions-config-missing-value", "", {
          key: parentKey,
        }).log();
      }

      return parentConfig[parentKey];
    })
    .finalize();

  const functionsModuleProxy = new Proxied<typeof localFunctionsModule>(localFunctionsModule);
  const proxiedFunctionsModule = functionsModuleProxy
    .when("config", () => () => {
      return proxiedConfig;
    })
    .finalize();

  // Stub the functions module in the require cache
  require.cache[functionsResolution.resolution] = Object.assign(
    require.cache[functionsResolution.resolution],
    {
      exports: proxiedFunctionsModule,
      path: path.dirname(functionsResolution.resolution),
    }
  );

  logDebug("firebase-functions has been stubbed.", {
    functionsResolution,
  });
}

/*
 Retains a reference to the raw body buffer to allow access to the raw body for things like request
 signature validation. This is used as the "verify" function in body-parser options.
*/
function rawBodySaver(req: express.Request, res: express.Response, buf: Buffer): void {
  (req as any).rawBody = buf;
}

async function processHTTPS(trigger: CloudFunction<any>): Promise<void> {
<<<<<<< HEAD
  // In debug mode, we skip setting up a static server listening at socketPath because we need this process to server
  // both http and background functions. At this point we do know that we need to serve an HTTP request - let's set
  // up a server just in time.
  if (FUNCTION_DEBUG_MODE) {
    const ephemeralServer = express();

    await new Promise<void>((resolveEphemeralServer, rejectEphemeralServer) => {
      ephemeralServer.enable("trust proxy");
      ephemeralServer.use(
        bodyParser.json({
          limit: "10mb",
          verify: rawBodySaver,
        })
      );
      ephemeralServer.use(
        bodyParser.text({
          limit: "10mb",
          verify: rawBodySaver,
        })
      );
      ephemeralServer.use(
        bodyParser.urlencoded({
          extended: true,
          limit: "10mb",
          verify: rawBodySaver,
        })
      );
      ephemeralServer.use(
        bodyParser.raw({
          type: "*/*",
          limit: "10mb",
          verify: rawBodySaver,
        })
      );
=======
  const ephemeralServer = express();
  const functionRouter = express.Router(); // eslint-disable-line new-cap
>>>>>>> c224cef0

      // eslint-disable-next-line prefer-const
      let server: http.Server;
      function closeServer() {
        if (server) {
          server.close((err) => {
            if (err) {
              rejectEphemeralServer(err);
            } else {
              resolveEphemeralServer();
            }
          });
        }
      }
      // Endpoint used by the Functions Emulator to check if runtime process is ready to accept requests.
      // Notice that unlike other endpoints, this route does not call closeServer() at the end of request since
      // we expect one additional request that actually invokes the handler.
      ephemeralServer.get("/__/health", (req, res) => {
        res.status(200).send();
      });
      ephemeralServer.all("/favicon.ico|/robots.txt", (req, res) => {
        res.on("finish", closeServer);
        res.status(404).send();
      });
      ephemeralServer.all(`/*`, async (req: express.Request, res: express.Response) => {
        try {
          logDebug(`Ephemeral server handling ${req.method} request`);
          res.on("finish", closeServer);
          await runHTTPS(trigger, [req, res]);
        } catch (err: any) {
          rejectEphemeralServer(err);
        }
      });

<<<<<<< HEAD
      logDebug(`Attempting to listen to port: ${process.env.PORT}`);
      server = ephemeralServer.listen(process.env.PORT);
      server.on("error", rejectEphemeralServer);
=======
    logDebug(`Attempting to listen to port: ${process.env.PORT}`);
    const instance = ephemeralServer.listen(process.env.PORT, () => {
      logDebug(`Listening to port: ${process.env.PORT}`);
      new EmulatorLog("SYSTEM", "runtime-status", "ready", { state: "ready" }).log();
>>>>>>> c224cef0
    });
  }
}

async function processBackground(
  trigger: CloudFunction<any>,
  frb: FunctionsRuntimeBundle,
  signature: SignatureType
): Promise<void> {
  const proto = frb.proto;
  logDebug("ProcessBackground", proto);

  if (signature === "cloudevent") {
    return runCloudEvent(trigger, proto);
  }

  // All formats of the payload should carry a "data" property. The "context" property does
  // not exist in all versions. Where it doesn't exist, context is everything besides data.
  const data = proto.data;
  delete proto.data;
  const context = proto.context ? proto.context : proto;

  // This is due to the fact that the Firestore emulator sends payloads in a newer
  // format than production firestore.
  if (!proto.eventType || !proto.eventType.startsWith("google.storage")) {
    if (context.resource && context.resource.name) {
      logDebug("ProcessBackground: lifting resource.name from resource", context.resource);
      context.resource = context.resource.name;
    }
  }

  await runBackground(trigger, { data, context });
}

/**
 * Run the given function while redirecting logs and looking out for errors.
 */
async function runFunction(func: () => Promise<any>): Promise<any> {
  let caughtErr;
  try {
    await func();
  } catch (err: any) {
    caughtErr = err;
  }

  logDebug(`Ephemeral server survived.`);
  if (caughtErr) {
    throw caughtErr;
  }
}

async function runBackground(trigger: CloudFunction<any>, proto: any): Promise<any> {
  logDebug("RunBackground", proto);

  await runFunction(() => {
    return trigger(proto.data, proto.context);
  });
}

async function runCloudEvent(trigger: CloudFunction<any>, event: unknown): Promise<any> {
  logDebug("RunCloudEvent", event);

  await runFunction(() => {
    return trigger(event);
  });
}

async function runHTTPS(trigger: CloudFunction<any>, args: any[]): Promise<any> {
  if (args.length < 2) {
    throw new Error("Function must be passed 2 args.");
  }

  await runFunction(() => {
    return trigger(args[0], args[1]);
  });
}

/*
  This method attempts to help a developer whose code can't be loaded by suggesting
  possible fixes based on the files in their functions directory.
 */
async function moduleResolutionDetective(error: Error): Promise<void> {
  /*
  These files could all potentially exist, if they don't then the value in the map will be
  falsey, so we just catch to keep from throwing.
   */
  const clues = {
    tsconfigJSON: await requireAsync("./tsconfig.json", { paths: [process.cwd()] }).catch(noOp),
    packageJSON: await requireAsync("./package.json", { paths: [process.cwd()] }).catch(noOp),
  };

  const isPotentially = {
    typescript: false,
    uncompiled: false,
    wrong_directory: false,
  };

  isPotentially.typescript = !!clues.tsconfigJSON;
  isPotentially.wrong_directory = !clues.packageJSON;
  isPotentially.uncompiled = !!_.get(clues.packageJSON, "scripts.build", false);

  new EmulatorLog("SYSTEM", "function-code-resolution-failed", "", {
    isPotentially,
    error: error.stack,
  }).log();
}

function logDebug(msg: string, data?: any): void {
  new EmulatorLog("DEBUG", "runtime-status", `[${process.pid}] ${msg}`, data).log();
}

async function invokeTrigger(
  trigger: CloudFunction<any>,
  frb: FunctionsRuntimeBundle
): Promise<void> {
  new EmulatorLog("INFO", "runtime-status", `Beginning execution of "${FUNCTION_TARGET_NAME}"`, {
    frb,
  }).log();

  logDebug(`Running ${FUNCTION_TARGET_NAME} in signature ${FUNCTION_SIGNATURE}`);

  let seconds = 0;
  const timerId = setInterval(() => {
    seconds++;
  }, 1000);

  let timeoutId;
  if (isFeatureEnabled(frb, "timeout")) {
    let timeout = process.env.FUNCTIONS_EMULATOR_TIMEOUT_SECONDS || "60";
    if (timeout.endsWith("s")) {
      timeout = timeout.slice(0, -1);
    }
    const timeoutMs = parseInt(timeout, 10) * 1000;
    timeoutId = setTimeout(() => {
      new EmulatorLog(
        "WARN",
        "runtime-status",
        `Your function timed out after ~${timeout}s. To configure this timeout, see
      https://firebase.google.com/docs/functions/manage-functions#set_timeout_and_memory_allocation.`
      ).log();
      throw new Error("Function timed out.");
    }, timeoutMs);
  }

  switch (FUNCTION_SIGNATURE) {
    case "event":
    case "cloudevent":
      await processBackground(trigger, frb, FUNCTION_SIGNATURE);
      break;
    case "http":
      await processHTTPS(trigger);
      break;
  }

  if (timeoutId) {
    clearTimeout(timeoutId);
  }
  clearInterval(timerId);

  new EmulatorLog(
    "INFO",
    "runtime-status",
    `Finished "${FUNCTION_TARGET_NAME}" in ~${Math.max(seconds, 1)}s`
  ).log();
}

async function initializeRuntime(): Promise<EmulatedTriggerMap | undefined> {
  FUNCTION_DEBUG_MODE = process.env.FUNCTION_DEBUG_MODE || "";

  if (!FUNCTION_DEBUG_MODE) {
    FUNCTION_TARGET_NAME = process.env.FUNCTION_TARGET || "";
    if (!FUNCTION_TARGET_NAME) {
      new EmulatorLog(
        "FATAL",
        "runtime-status",
        `Environment variable FUNCTION_TARGET cannot be empty. This shouldn't happen.`
      ).log();
      await flushAndExit(1);
    }

    FUNCTION_SIGNATURE = process.env.FUNCTION_SIGNATURE_TYPE || "";
    if (!FUNCTION_SIGNATURE) {
      new EmulatorLog(
        "FATAL",
        "runtime-status",
        `Environment variable FUNCTION_SIGNATURE_TYPE cannot be empty. This shouldn't happen.`
      ).log();
      await flushAndExit(1);
    }
  }

  try {
    const serializedTriggers = runtimeArgs.opts ? runtimeArgs.opts.serializedTriggers : undefined;
    functionModule = await loadTriggers(runtimeArgs.frb, serializedTriggers);
  } catch (e: any) {
    logDebug(e);
    new EmulatorLog(
      "FATAL",
      "runtime-status",
      `Failed to initialize and load triggers. This shouldn't happen: ${e.message}`
    ).log();
    await flushAndExit(1);
    return;
  }

  const verified = await verifyDeveloperNodeModules();
  if (!verified) {
    // If we can't verify the node modules, then just leave, something bad will happen during runtime.
    new EmulatorLog(
      "INFO",
      "runtime-status",
      `Your functions could not be parsed due to an issue with your node_modules (see above)`
    ).log();
    return;
  }

  initializeRuntimeConfig();
  initializeNetworkFiltering();
  await initializeFunctionsConfigHelper();
  await initializeFirebaseFunctionsStubs();
  await initializeFirebaseAdminStubs();
}

async function loadTriggers(serializedFunctionTrigger?: string): Promise<any> {
  let triggerModule;
  if (serializedFunctionTrigger) {
    /* tslint:disable:no-eval */
    triggerModule = eval(serializedFunctionTrigger)();
  } else {
    try {
      triggerModule = require(process.cwd());
    } catch (err: any) {
      if (err.code !== "ERR_REQUIRE_ESM") {
        // Try to run diagnostics to see what could've gone wrong before rethrowing the error.
        await moduleResolutionDetective(err);
        throw err;
      }
      const modulePath = require.resolve(process.cwd());
      // Resolve module path to file:// URL. Required for windows support.
      const moduleURL = pathToFileURL(modulePath).href;
      triggerModule = await dynamicImport(moduleURL);
    }
  }
  return triggerModule;
}

async function flushAndExit(code: number) {
  await EmulatorLog.waitForFlush();
  process.exit(code);
}

async function goIdle() {
  new EmulatorLog("SYSTEM", "runtime-status", "Runtime is now idle", { state: "idle" }).log();
  await EmulatorLog.waitForFlush();
}

async function handleMessage(message: string) {
  let runtimeArgs: FunctionsRuntimeArgs;
  try {
    runtimeArgs = JSON.parse(message) as FunctionsRuntimeArgs;
  } catch (e: any) {
    new EmulatorLog("FATAL", "runtime-error", `Got unexpected message body: ${message}`).log();
    await flushAndExit(1);
    return;
  }

  if (!functionModule) {
    try {
      const serializedTriggers = runtimeArgs.opts ? runtimeArgs.opts.serializedTriggers : undefined;
      functionModule = await loadTriggers(serializedTriggers);
    } catch (e: any) {
      logDebug(e);
      new EmulatorLog(
        "FATAL",
        "runtime-status",
        `Failed to initialize and load triggers. This shouldn't happen: ${e.message}`
      ).log();
      await flushAndExit(1);
      return;
    }
  }

  if (FUNCTION_DEBUG_MODE) {
    // In debug mode, all function triggers run in a single process.
    // Target trigger is dynamically defined in the FunctionRuntimeBundle.
    FUNCTION_TARGET_NAME = runtimeArgs.frb.debug!.functionTarget;
    FUNCTION_SIGNATURE = runtimeArgs.frb.debug!.functionSignature;
  }

  const trigger = FUNCTION_TARGET_NAME.split(".").reduce((mod, functionTargetPart) => {
    return mod?.[functionTargetPart];
  }, functionModule) as CloudFunction<any>;
  if (!trigger) {
    throw new Error(`Failed to find function ${FUNCTION_TARGET_NAME} in the loaded module`);
  }

  logDebug(`Beginning invocation function ${FUNCTION_TARGET_NAME}!`);

  try {
    await invokeTrigger(trigger, runtimeArgs.frb);
    // If we were passed serialized triggers we have to exit the runtime after,
    // otherwise we can go IDLE and await another request.
    if (runtimeArgs.opts && runtimeArgs.opts.serializedTriggers) {
      await flushAndExit(0);
    } else {
      await goIdle();
    }
  } catch (err: any) {
    new EmulatorLog("FATAL", "runtime-error", err.stack ? err.stack : err).log();
    await flushAndExit(1);
  }
}

function getTrigger(): CloudFunction<unknown> {
  const trigger = FUNCTION_TARGET_NAME.split(".").reduce((mod, functionTargetPart) => {
    return mod?.[functionTargetPart];
  }, functionModule) as CloudFunction<any>;
  if (!trigger) {
    throw new Error(`Failed to find function ${FUNCTION_TARGET_NAME} in the loaded module`);
  }
  return trigger;
}

function getServer(): http.Server {
  const app = express();
  app.enable("trust proxy"); // To respect X-Forwarded-For header.
  // Disable Express 'x-powered-by' header:
  // http://expressjs.com/en/advanced/best-practice-security.html#at-a-minimum-disable-x-powered-by-header
  app.disable("x-powered-by");
  // Disable Express eTag response header
  app.disable("etag");
  app.use(
    bodyParser.json({
      limit: "10mb",
      verify: rawBodySaver,
    })
  );
  app.use(
    bodyParser.text({
      limit: "10mb",
      verify: rawBodySaver,
    })
  );
  app.use(
    bodyParser.urlencoded({
      extended: true,
      limit: "10mb",
      verify: rawBodySaver,
    })
  );
  app.use(
    bodyParser.raw({
      type: "*/*",
      limit: "10mb",
      verify: rawBodySaver,
    })
  );

  // Endpoint used by the Functions Emulator to check if runtime process is ready to accept requests.
  // Notice that unlike other endpoints, this route does not call closeServer() at the end of request since
  // we expect one additional request that actually invokes the handler.
  app.get("/__/health", (req, res) => {
    res.status(200).send();
  });

  app.all("/favicon.ico|/robots.txt", (req, res) => {
    res.status(404).send();
  });

  app.all(`/*`, async (req: express.Request, res: express.Response) => {
    await runHTTPS(getTrigger(), [req, res]);
  });
  return http.createServer(app);
}

async function main(): Promise<void> {
  // Since the functions run as attached processes they naturally inherit SIGINT
  // sent to the functions emulator. We want them to ignore the first signal
  // to allow for a clean shutdown.
  let lastSignal = new Date().getTime();
  let signalCount = 0;
  process.on("SIGINT", () => {
    const now = new Date().getTime();
    if (now - lastSignal < 100) {
      return;
    }

    signalCount = signalCount + 1;
    lastSignal = now;

    if (signalCount >= 2) {
      process.exit(1);
    }
  });

  await initializeRuntime();
  // Event emitters do not work well with async functions, so we
  // construct our own promise chain to make sure each message is
  // handled only after the previous message handling is complete.
  let messageHandlePromise = Promise.resolve();

  process.on("message", (message: string) => {
    messageHandlePromise = messageHandlePromise
      .then(() => {
        return handleMessage(message);
      })
      .catch((err) => {
        // All errors *should* be handled within handleMessage. But just in case,
        // we want to exit fatally on any error related to message handling.
        logDebug(`Error in handleMessage: ${message} => ${err}: ${err.stack}`);
        new EmulatorLog("FATAL", "runtime-error", err.message || err, err).log();
        return flushAndExit(1);
      });
  });

  if (!FUNCTION_DEBUG_MODE) {
    if (FUNCTION_SIGNATURE === "http") {
      const server = getServer();
      server.listen(process.env.PORT);
    }
  }
}

if (require.main === module) {
  main()
    .then(() => {
      logDebug("Functions runtime initialized.", {
        cwd: process.cwd(),
        node_version: process.versions.node,
      });
    })
    .catch((err) => {
      new EmulatorLog("FATAL", "runtime-error", err.message || err, err).log();
      return flushAndExit(1);
    });
}<|MERGE_RESOLUTION|>--- conflicted
+++ resolved
@@ -768,7 +768,6 @@
 }
 
 async function processHTTPS(trigger: CloudFunction<any>): Promise<void> {
-<<<<<<< HEAD
   // In debug mode, we skip setting up a static server listening at socketPath because we need this process to server
   // both http and background functions. At this point we do know that we need to serve an HTTP request - let's set
   // up a server just in time.
@@ -803,10 +802,6 @@
           verify: rawBodySaver,
         })
       );
-=======
-  const ephemeralServer = express();
-  const functionRouter = express.Router(); // eslint-disable-line new-cap
->>>>>>> c224cef0
 
       // eslint-disable-next-line prefer-const
       let server: http.Server;
@@ -841,16 +836,9 @@
         }
       });
 
-<<<<<<< HEAD
       logDebug(`Attempting to listen to port: ${process.env.PORT}`);
       server = ephemeralServer.listen(process.env.PORT);
       server.on("error", rejectEphemeralServer);
-=======
-    logDebug(`Attempting to listen to port: ${process.env.PORT}`);
-    const instance = ephemeralServer.listen(process.env.PORT, () => {
-      logDebug(`Listening to port: ${process.env.PORT}`);
-      new EmulatorLog("SYSTEM", "runtime-status", "ready", { state: "ready" }).log();
->>>>>>> c224cef0
     });
   }
 }
