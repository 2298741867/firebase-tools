/**
 * Start the App Hosting server.
 * @param options the Firebase CLI options.
 */

import { isIPv4 } from "net";
import { checkListenable } from "../portUtils";
<<<<<<< HEAD
import { detectStartCommand } from "./utils";
import { DEFAULT_HOST, DEFAULT_PORTS } from "../constants";
import { spawnWithCommandString } from "../../init/spawn";
import { logger } from "./utils";
=======
import { detectStartCommand } from "./developmentServer";
import { DEFAULT_HOST, DEFAULT_PORTS } from "../constants";
import { spawnWithCommandString } from "../../init/spawn";
import { logger } from "./developmentServer";
>>>>>>> d19be77e
import { Emulators } from "../types";
import { getLocalAppHostingConfiguration } from "./config";
import { resolveProjectPath } from "../../projectPath";

interface StartOptions {
  startCommand?: string;
  rootDirectory?: string;
}

/**
 * Spins up a project locally by running the project's dev command.
 *
 * Assumptions:
 *  - Dev server runs on "localhost" when the package manager's dev command is
 *    run
 *  - Dev server will respect the PORT environment variable
 */
export async function start(options?: StartOptions): Promise<{ hostname: string; port: number }> {
  const hostname = DEFAULT_HOST;
  let port = DEFAULT_PORTS.apphosting;
  while (!(await availablePort(hostname, port))) {
    port += 1;
  }

  serve(port, options?.startCommand, options?.rootDirectory);

  return { hostname, port };
}

async function serve(
  port: number,
  startCommand?: string,
  backendRelativeDir?: string,
): Promise<void> {
  backendRelativeDir = backendRelativeDir ?? "./";

  const backendRoot = resolveProjectPath({}, backendRelativeDir);
  const apphostingLocalConfig = await getLocalAppHostingConfiguration(backendRoot);
  const environmentVariablesAsRecord: Record<string, string> = {};

  for (const env of apphostingLocalConfig.environmentVariables) {
    environmentVariablesAsRecord[env.variable] = env.value!;
  }

  const environmentVariablesToInject = {
    ...environmentVariablesAsRecord,
    PORT: port.toString(),
  };

  if (startCommand) {
    logger.logLabeled(
      "BULLET",
      Emulators.APPHOSTING,
      `running custom start command: '${startCommand}'`,
    );
    await spawnWithCommandString(startCommand, backendRoot, environmentVariablesToInject);
    return;
  }

  const detectedStartCommand = await detectStartCommand(backendRoot);
  logger.logLabeled("BULLET", Emulators.APPHOSTING, `starting app with: '${detectStartCommand}`);
  await spawnWithCommandString(detectedStartCommand, backendRoot, environmentVariablesToInject);
}

function availablePort(host: string, port: number): Promise<boolean> {
  return checkListenable({
    address: host,
    port,
    family: isIPv4(host) ? "IPv4" : "IPv6",
  });
}<|MERGE_RESOLUTION|>--- conflicted
+++ resolved
@@ -5,17 +5,10 @@
 
 import { isIPv4 } from "net";
 import { checkListenable } from "../portUtils";
-<<<<<<< HEAD
-import { detectStartCommand } from "./utils";
-import { DEFAULT_HOST, DEFAULT_PORTS } from "../constants";
-import { spawnWithCommandString } from "../../init/spawn";
-import { logger } from "./utils";
-=======
 import { detectStartCommand } from "./developmentServer";
 import { DEFAULT_HOST, DEFAULT_PORTS } from "../constants";
 import { spawnWithCommandString } from "../../init/spawn";
 import { logger } from "./developmentServer";
->>>>>>> d19be77e
 import { Emulators } from "../types";
 import { getLocalAppHostingConfiguration } from "./config";
 import { resolveProjectPath } from "../../projectPath";
