--- conflicted
+++ resolved
@@ -19,12 +19,7 @@
 import { Constants, FIND_AVAILBLE_PORT_BY_DEFAULT } from "./constants";
 import { EmulatableBackend, FunctionsEmulator } from "./functionsEmulator";
 import { FirebaseError } from "../error";
-<<<<<<< HEAD
 import { getAliases, getProjectId, needProjectId, needProjectNumber } from "../projectUtils";
-import { PubsubEmulator } from "./pubsubEmulator";
-=======
-import { getProjectId, needProjectId, getAliases, needProjectNumber } from "../projectUtils";
->>>>>>> fd8334c0
 import * as commandUtils from "./commandUtils";
 import {
   FLAG_EXPORT_ON_EXIT_NAME,
@@ -826,22 +821,6 @@
     await startEmulator(pubsubEmulator);
   }
 
-<<<<<<< HEAD
-  if (listenForEmulator.scheduled) {
-    if (!projectId) {
-      throw new FirebaseError(
-        "Cannot start the Scheduled emulator without a project: run 'firebase init' or provide the --project flag",
-      );
-    }
-
-    const scheduledAddr = legacyGetFirstAddr(Emulators.SCHEDULED);
-    const scheduledEmulator = new ScheduledEmulator({
-      host: scheduledAddr.host,
-      port: scheduledAddr.port,
-      projectId,
-    });
-    await startEmulator(scheduledEmulator);
-=======
   if (listenForEmulator.dataconnect) {
     const dataConnectAddr = legacyGetFirstAddr(Emulators.DATACONNECT);
     const config = readFirebaseJson(options.config);
@@ -866,7 +845,22 @@
       rc: options.rc,
     });
     await startEmulator(dataConnectEmulator);
->>>>>>> fd8334c0
+  }
+
+  if (listenForEmulator.scheduled) {
+    if (!projectId) {
+      throw new FirebaseError(
+        "Cannot start the Scheduled emulator without a project: run 'firebase init' or provide the --project flag",
+      );
+    }
+
+    const scheduledAddr = legacyGetFirstAddr(Emulators.SCHEDULED);
+    const scheduledEmulator = new ScheduledEmulator({
+      host: scheduledAddr.host,
+      port: scheduledAddr.port,
+      projectId,
+    });
+    await startEmulator(scheduledEmulator);
   }
 
   if (listenForEmulator.storage) {
