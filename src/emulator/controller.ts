import * as clc from "colorette";
import * as fs from "fs";
import * as path from "path";
import * as fsConfig from "../firestore/fsConfig";

import { logger } from "../logger";
import { trackEmulator, trackGA4 } from "../track";
import * as utils from "../utils";
import { EmulatorRegistry } from "./registry";
import {
  ALL_EMULATORS,
  ALL_SERVICE_EMULATORS,
  EmulatorInfo,
  EmulatorInstance,
  Emulators,
  EMULATORS_SUPPORTED_BY_UI,
  isEmulator,
} from "./types";
import { Constants, FIND_AVAILBLE_PORT_BY_DEFAULT } from "./constants";
import { EmulatableBackend, FunctionsEmulator } from "./functionsEmulator";
import { FirebaseError } from "../error";
import { getProjectId, needProjectId, getAliases, needProjectNumber } from "../projectUtils";
import * as commandUtils from "./commandUtils";
import { EmulatorHub } from "./hub";
import { ExportMetadata, HubExport } from "./hubExport";
import { EmulatorUI } from "./ui";
import { LoggingEmulator } from "./loggingEmulator";
import * as dbRulesConfig from "../database/rulesConfig";
import { EmulatorLogger, Verbosity } from "./emulatorLogger";
import { EmulatorHubClient } from "./hubClient";
import { confirm } from "../prompt";
import {
  FLAG_EXPORT_ON_EXIT_NAME,
  JAVA_DEPRECATION_WARNING,
  MIN_SUPPORTED_JAVA_MAJOR_VERSION,
} from "./commandUtils";
import { fileExistsSync } from "../fsutils";
import { getStorageRulesConfig } from "./storage/rules/config";
import { getDefaultDatabaseInstance } from "../getDefaultDatabaseInstance";
import { getProjectDefaultAccount } from "../auth";
import { Options } from "../options";
import { ParsedTriggerDefinition } from "./functionsEmulatorShared";
import { ExtensionsEmulator } from "./extensionsEmulator";
import { normalizeAndValidate } from "../functions/projectConfig";
import { requiresJava } from "./downloadableEmulators";
import { prepareFrameworks } from "../frameworks";
import * as experiments from "../experiments";
import { EmulatorListenConfig, PortName, resolveHostAndAssignPorts } from "./portUtils";
import { Runtime, isRuntime } from "../deploy/functions/runtimes/supported";

import { AuthEmulator, SingleProjectMode } from "./auth";
import { DatabaseEmulator, DatabaseEmulatorArgs } from "./databaseEmulator";
import { EventarcEmulator } from "./eventarcEmulator";
import { DataConnectEmulator, getLocalConnectionString } from "./dataconnectEmulator";
import { FirestoreEmulator, FirestoreEmulatorArgs } from "./firestoreEmulator";
import { HostingEmulator } from "./hostingEmulator";
import { PubsubEmulator } from "./pubsubEmulator";
import { StorageEmulator } from "./storage";
import { readFirebaseJson } from "../dataconnect/fileUtils";

const START_LOGGING_EMULATOR = utils.envOverride(
  "START_LOGGING_EMULATOR",
  "false",
  (val) => val === "true",
);

/**
 * Exports emulator data on clean exit (SIGINT or process end)
 * @param options
 */
export async function exportOnExit(options: any) {
  const exportOnExitDir = options.exportOnExit;
  if (exportOnExitDir) {
    try {
      utils.logBullet(
        `Automatically exporting data using ${FLAG_EXPORT_ON_EXIT_NAME} "${exportOnExitDir}" ` +
          "please wait for the export to finish...",
      );
      await exportEmulatorData(exportOnExitDir, options, /* initiatedBy= */ "exit");
    } catch (e: any) {
      utils.logWarning(e);
      utils.logWarning(`Automatic export to "${exportOnExitDir}" failed, going to exit now...`);
    }
  }
}

/**
 * Hook to do things when we're exiting cleanly (this does not include errors). Will be skipped on a second SIGINT
 * @param options
 */
export async function onExit(options: any) {
  await exportOnExit(options);
}

/**
 * Hook to clean up on shutdown (includes errors). Will be skipped on a third SIGINT
 * Stops all running emulators in parallel.
 */
export async function cleanShutdown(): Promise<void> {
  EmulatorLogger.forEmulator(Emulators.HUB).logLabeled(
    "BULLET",
    "emulators",
    "Shutting down emulators.",
  );
  await EmulatorRegistry.stopAll();
}

/**
 * Filters a list of emulators to only those specified in the config
 * @param options
 */
export function filterEmulatorTargets(options: { only: string; config: any }): Emulators[] {
  let targets = [...ALL_SERVICE_EMULATORS];
  targets.push(Emulators.EXTENSIONS);
  targets = targets.filter((e) => {
    return options.config.has(e) || options.config.has(`emulators.${e}`);
  });

  const onlyOptions: string = options.only;
  if (onlyOptions) {
    const only = onlyOptions.split(",").map((o) => {
      return o.split(":")[0];
    });
    targets = targets.filter((t) => only.includes(t));
  }

  return targets;
}

/**
 * Returns whether or not a specific emulator should start based on configuration and dependencies.
 * @param options
 * @param name
 */
export function shouldStart(options: Options, name: Emulators): boolean {
  if (name === Emulators.HUB) {
    // The hub only starts if we know the project ID.
    return !!options.project;
  }
  const targets = filterEmulatorTargets(options);
  const emulatorInTargets = targets.includes(name);

  if (name === Emulators.UI) {
    if (options.ui) {
      return true;
    }

    if (options.config.src.emulators?.ui?.enabled === false) {
      // Allow disabling UI via `{emulators: {"ui": {"enabled": false}}}`.
      // Emulator UI is by default enabled if that option is not specified.
      return false;
    }
    // Emulator UI only starts if we know the project ID AND at least one
    // emulator supported by Emulator UI is launching.
    return (
      !!options.project && targets.some((target) => EMULATORS_SUPPORTED_BY_UI.includes(target))
    );
  }

  // Don't start the functions emulator if we can't find the source directory
  if (name === Emulators.FUNCTIONS && emulatorInTargets) {
    try {
      normalizeAndValidate(options.config.src.functions);
      return true;
    } catch (err: any) {
      EmulatorLogger.forEmulator(Emulators.FUNCTIONS).logLabeled(
        "WARN",
        "functions",
        `The functions emulator is configured but there is no functions source directory. Have you run ${clc.bold(
          "firebase init functions",
        )}?`,
      );
      return false;
    }
  }

  if (name === Emulators.HOSTING && emulatorInTargets && !options.config.get("hosting")) {
    EmulatorLogger.forEmulator(Emulators.HOSTING).logLabeled(
      "WARN",
      "hosting",
      `The hosting emulator is configured but there is no hosting configuration. Have you run ${clc.bold(
        "firebase init hosting",
      )}?`,
    );
    return false;
  }

  return emulatorInTargets;
}

function findExportMetadata(importPath: string): ExportMetadata | undefined {
  const pathExists = fs.existsSync(importPath);
  if (!pathExists) {
    throw new FirebaseError(`Directory "${importPath}" does not exist.`);
  }

  const pathIsDirectory = fs.lstatSync(importPath).isDirectory();
  if (!pathIsDirectory) {
    return;
  }

  // If there is an export metadata file, we always prefer that
  const importFilePath = path.join(importPath, HubExport.METADATA_FILE_NAME);
  if (fileExistsSync(importFilePath)) {
    return JSON.parse(fs.readFileSync(importFilePath, "utf8").toString()) as ExportMetadata;
  }

  const fileList = fs.readdirSync(importPath);

  // The user might have passed a Firestore export directly
  const firestoreMetadataFile = fileList.find((f) => f.endsWith(".overall_export_metadata"));
  if (firestoreMetadataFile) {
    const metadata: ExportMetadata = {
      version: EmulatorHub.CLI_VERSION,
      firestore: {
        version: "prod",
        path: importPath,
        metadata_file: `${importPath}/${firestoreMetadataFile}`,
      },
    };

    EmulatorLogger.forEmulator(Emulators.FIRESTORE).logLabeled(
      "BULLET",
      "firestore",
      `Detected non-emulator Firestore export at ${importPath}`,
    );

    return metadata;
  }

  // The user might haved passed a directory containing RTDB json files
  const rtdbDataFile = fileList.find((f) => f.endsWith(".json"));
  if (rtdbDataFile) {
    const metadata: ExportMetadata = {
      version: EmulatorHub.CLI_VERSION,
      database: {
        version: "prod",
        path: importPath,
      },
    };

    EmulatorLogger.forEmulator(Emulators.DATABASE).logLabeled(
      "BULLET",
      "firestore",
      `Detected non-emulator Database export at ${importPath}`,
    );

    return metadata;
  }
}

interface EmulatorOptions extends Options {
  extDevEnv?: Record<string, string>;
  logVerbosity?: "DEBUG" | "INFO" | "QUIET" | "SILENT";
}

/**
 * Start all emulators.
 */
export async function startAll(
  options: EmulatorOptions,
  showUI = true,
  runningTestScript = false,
): Promise<{ deprecationNotices: string[] }> {
  // Emulators config is specified in firebase.json as:
  // "emulators": {
  //   "firestore": {
  //     "host": "localhost",
  //     "port": "9005"
  //   },
  //   // ...
  // }
  //
  // The list of emulators to start is filtered two ways:
  // 1) The service must have a top-level entry in firebase.json or an entry in the emulators{} object
  // 2) If the --only flag is passed, then this list is the intersection
  const targets = filterEmulatorTargets(options);
  options.targets = targets;
  const singleProjectModeEnabled =
    options.config.src.emulators?.singleProjectMode === undefined ||
    options.config.src.emulators?.singleProjectMode;

  if (targets.length === 0) {
    throw new FirebaseError(
      `No emulators to start, run ${clc.bold("firebase init emulators")} to get started.`,
    );
  }
  if (targets.some(requiresJava)) {
    if ((await commandUtils.checkJavaMajorVersion()) < MIN_SUPPORTED_JAVA_MAJOR_VERSION) {
      utils.logLabeledError("emulators", JAVA_DEPRECATION_WARNING, "warn");
      throw new FirebaseError(JAVA_DEPRECATION_WARNING);
    }
  }
  if (options.logVerbosity) {
    EmulatorLogger.setVerbosity(Verbosity[options.logVerbosity]);
  }

  const hubLogger = EmulatorLogger.forEmulator(Emulators.HUB);
  hubLogger.logLabeled("BULLET", "emulators", `Starting emulators: ${targets.join(", ")}`);

  const projectId: string = getProjectId(options) || ""; // TODO: Next breaking change, consider making this fall back to demo project.
  const isDemoProject = Constants.isDemoProject(projectId);
  if (isDemoProject) {
    hubLogger.logLabeled(
      "BULLET",
      "emulators",
      `Detected demo project ID "${projectId}", emulated services will use a demo configuration and attempts to access non-emulated services for this project will fail.`,
    );
  }

  const onlyOptions: string = options.only;
  if (onlyOptions) {
    const requested: string[] = onlyOptions.split(",").map((o) => {
      return o.split(":")[0];
    });
    const ignored = requested.filter((k) => !targets.includes(k as Emulators));

    for (const name of ignored) {
      if (isEmulator(name)) {
        EmulatorLogger.forEmulator(name).logLabeled(
          "WARN",
          name,
          `Not starting the ${clc.bold(name)} emulator, make sure you have run ${clc.bold(
            "firebase init",
          )}.`,
        );
      } else {
        // this should not work:
        // firebase emulators:start --only doesnotexist
        throw new FirebaseError(
          `${name} is not a valid emulator name, valid options are: ${JSON.stringify(
            ALL_SERVICE_EMULATORS,
          )}`,
          { exit: 1 },
        );
      }
    }
  }

  const emulatableBackends: EmulatableBackend[] = [];

  // Process extensions config early so that we have a better guess at whether
  // the Functions emulator needs to start.
  let extensionEmulator: ExtensionsEmulator | undefined = undefined;
  if (shouldStart(options, Emulators.EXTENSIONS)) {
    const projectNumber = isDemoProject
      ? Constants.FAKE_PROJECT_NUMBER
      : await needProjectNumber(options);
    const aliases = getAliases(options, projectId);
    extensionEmulator = new ExtensionsEmulator({
      projectId,
      projectDir: options.config.projectDir,
      projectNumber,
      aliases,
      extensions: options.config.get("extensions"),
    });
    const extensionsBackends = await extensionEmulator.getExtensionBackends();
    const filteredExtensionsBackends = extensionEmulator.filterUnemulatedTriggers(
      options,
      extensionsBackends,
    );
    emulatableBackends.push(...filteredExtensionsBackends);
    trackGA4("extensions_emulated", {
      number_of_extensions_emulated: filteredExtensionsBackends.length,
      number_of_extensions_ignored: extensionsBackends.length - filteredExtensionsBackends.length,
    });
  }

  const listenConfig = {} as Record<PortName, EmulatorListenConfig>;
  if (emulatableBackends.length) {
    // If we already know we need Functions (and Eventarc), assign them now.
    listenConfig[Emulators.FUNCTIONS] = getListenConfig(options, Emulators.FUNCTIONS);
    listenConfig[Emulators.EVENTARC] = getListenConfig(options, Emulators.EVENTARC);
  }
  for (const emulator of ALL_EMULATORS) {
    if (
      emulator === Emulators.FUNCTIONS ||
      emulator === Emulators.EVENTARC ||
      // Same port as Functions, no need for separate assignment
      emulator === Emulators.EXTENSIONS ||
      (emulator === Emulators.UI && !showUI)
    ) {
      continue;
    }
    if (
      shouldStart(options, emulator) ||
      (emulator === Emulators.LOGGING &&
        ((showUI && shouldStart(options, Emulators.UI)) || START_LOGGING_EMULATOR))
    ) {
      const config = getListenConfig(options, emulator);
      listenConfig[emulator] = config;
      if (emulator === Emulators.FIRESTORE) {
        const wsPortConfig = options.config.src.emulators?.firestore?.websocketPort;
        listenConfig["firestore.websocket"] = {
          host: config.host,
          port: wsPortConfig || 9150,
          portFixed: !!wsPortConfig,
        };
      }
    }
  }
  let listenForEmulator = await resolveHostAndAssignPorts(listenConfig);
  hubLogger.log("DEBUG", "assigned listening specs for emulators", { user: listenForEmulator });

  function legacyGetFirstAddr(name: PortName): { host: string; port: number } {
    const firstSpec = listenForEmulator[name][0];
    return {
      host: firstSpec.address,
      port: firstSpec.port,
    };
  }

  function startEmulator(instance: EmulatorInstance): Promise<void> {
    const name = instance.getName();

    // Log the command for analytics
    void trackEmulator("emulator_run", {
      emulator_name: name,
      is_demo_project: String(isDemoProject),
    });

    return EmulatorRegistry.start(instance);
  }

  if (listenForEmulator.hub) {
    const hub = new EmulatorHub({
      projectId,
      listen: listenForEmulator[Emulators.HUB],
      listenForEmulator,
    });

    // Log the command for analytics, we only report this for "hub"
    // since we originally mistakenly reported emulators:start events
    // for each emulator, by reporting the "hub" we ensure that our
    // historical data can still be viewed.
    await startEmulator(hub);
  }

  // Parse export metadata
  let exportMetadata: ExportMetadata = {
    version: "unknown",
  };
  if (options.import) {
    utils.assertIsString(options.import);
    const importDir = path.resolve(options.import);
    const foundMetadata = findExportMetadata(importDir);
    if (foundMetadata) {
      exportMetadata = foundMetadata;
      void trackEmulator("emulator_import", {
        initiated_by: "start",
        emulator_name: Emulators.HUB,
      });
    } else {
      hubLogger.logLabeled(
        "WARN",
        "emulators",
        `Could not find import/export metadata file, ${clc.bold("skipping data import!")}`,
      );
    }
  }

  // TODO: turn this into hostingConfig.extract or hostingConfig.hostingConfig
  // once those branches merge
  const hostingConfig = options.config.get("hosting");
  if (
    Array.isArray(hostingConfig) ? hostingConfig.some((it) => it.source) : hostingConfig?.source
  ) {
    experiments.assertEnabled("webframeworks", "emulate a web framework");
    const emulators: EmulatorInfo[] = [];
    for (const e of ALL_SERVICE_EMULATORS) {
      // TODO(yuchenshi): Functions and Eventarc may be missing if they are not
      // yet known to be needed and then prepareFrameworks adds extra functions.
      if (listenForEmulator[e]) {
        emulators.push({
          name: e,
          host: utils.connectableHostname(listenForEmulator[e][0].address),
          port: listenForEmulator[e][0].port,
        });
      }
    }
    // This may add additional sources for Functions emulator and must be done before it.
    await prepareFrameworks(
      runningTestScript ? "test" : "emulate",
      targets,
      undefined,
      options,
      emulators,
    );
  }

  const projectDir = (options.extDevDir || options.config.projectDir) as string;
  if (shouldStart(options, Emulators.FUNCTIONS)) {
    const functionsCfg = normalizeAndValidate(options.config.src.functions);
    // Note: ext:dev:emulators:* commands hit this path, not the Emulators.EXTENSIONS path
    utils.assertIsStringOrUndefined(options.extDevDir);

    for (const cfg of functionsCfg) {
      const functionsDir = path.join(projectDir, cfg.source);
      const runtime = (options.extDevRuntime ?? cfg.runtime) as Runtime | undefined;
      // N.B. (Issue #6965) it's OK for runtime to be undefined because the functions discovery process
      // will dynamically detect it later.
      // TODO: does runtime even need to be a part of EmultableBackend now that we have dynamic runtime
      // detection? Might be an extensions thing.
      if (runtime && !isRuntime(runtime)) {
        throw new FirebaseError(
          `Cannot load functions from ${functionsDir} because it has invalid runtime ${runtime as string}`,
        );
      }
      emulatableBackends.push({
        functionsDir,
        runtime,
        codebase: cfg.codebase,
        env: {
          ...options.extDevEnv,
        },
        secretEnv: [], // CF3 secrets are bound to specific functions, so we'll get them during trigger discovery.
        // TODO(b/213335255): predefinedTriggers and nodeMajorVersion are here to support ext:dev:emulators:* commands.
        // Ideally, we should handle that case via ExtensionEmulator.
        predefinedTriggers: options.extDevTriggers as ParsedTriggerDefinition[] | undefined,
      });
    }
  }

  if (extensionEmulator) {
    await startEmulator(extensionEmulator);
  }

  if (emulatableBackends.length) {
    if (!listenForEmulator.functions || !listenForEmulator.eventarc) {
      // We did not know that we need Functions and Eventarc earlier but now we do.
      listenForEmulator = await resolveHostAndAssignPorts({
        ...listenForEmulator,
        functions: listenForEmulator.functions ?? getListenConfig(options, Emulators.FUNCTIONS),
        eventarc: listenForEmulator.eventarc ?? getListenConfig(options, Emulators.EVENTARC),
      });
      hubLogger.log("DEBUG", "late-assigned ports for functions and eventarc emulators", {
        user: listenForEmulator,
      });
    }
    const functionsLogger = EmulatorLogger.forEmulator(Emulators.FUNCTIONS);
    const functionsAddr = legacyGetFirstAddr(Emulators.FUNCTIONS);
    const projectId = needProjectId(options);

    const inspectFunctions = commandUtils.parseInspectionPort(options);
    if (inspectFunctions) {
      // TODO(samstern): Add a link to documentation
      functionsLogger.logLabeled(
        "WARN",
        "functions",
        `You are running the Functions emulator in debug mode. This means that functions will execute in sequence rather than in parallel.`,
      );
    }

    // Warn the developer that the Functions/Extensions emulator can call out to production.
    const emulatorsNotRunning = ALL_SERVICE_EMULATORS.filter((e) => {
      return e !== Emulators.FUNCTIONS && !listenForEmulator[e];
    });
    if (emulatorsNotRunning.length > 0 && !Constants.isDemoProject(projectId)) {
      functionsLogger.logLabeled(
        "WARN",
        "functions",
        `The following emulators are not running, calls to these services from the Functions emulator will affect production: ${clc.bold(
          emulatorsNotRunning.join(", "),
        )}`,
      );
    }

    const account = getProjectDefaultAccount(options.projectRoot);

    // TODO(b/213241033): Figure out how to watch for changes to extensions .env files & reload triggers when they change.
    const functionsEmulator = new FunctionsEmulator({
      projectId,
      projectDir,
      emulatableBackends,
      account,
      host: functionsAddr.host,
      port: functionsAddr.port,
      debugPort: inspectFunctions,
      verbosity: options.logVerbosity,
      projectAlias: options.projectAlias,
    });
    await startEmulator(functionsEmulator);

    const eventarcAddr = legacyGetFirstAddr(Emulators.EVENTARC);
    const eventarcEmulator = new EventarcEmulator({
      host: eventarcAddr.host,
      port: eventarcAddr.port,
    });
    await startEmulator(eventarcEmulator);
  }

  if (listenForEmulator.firestore) {
    const firestoreLogger = EmulatorLogger.forEmulator(Emulators.FIRESTORE);
    const firestoreAddr = legacyGetFirstAddr(Emulators.FIRESTORE);
    const websocketPort = legacyGetFirstAddr("firestore.websocket").port;

    const args: FirestoreEmulatorArgs = {
      host: firestoreAddr.host,
      port: firestoreAddr.port,
      websocket_port: websocketPort,
      project_id: projectId,
      auto_download: true,
    };

    if (exportMetadata.firestore) {
      utils.assertIsString(options.import);
      const importDirAbsPath = path.resolve(options.import);
      const exportMetadataFilePath = path.resolve(
        importDirAbsPath,
        exportMetadata.firestore.metadata_file,
      );

      firestoreLogger.logLabeled(
        "BULLET",
        "firestore",
        `Importing data from ${exportMetadataFilePath}`,
      );
      args.seed_from_export = exportMetadataFilePath;
      void trackEmulator("emulator_import", {
        initiated_by: "start",
        emulator_name: Emulators.FIRESTORE,
      });
    }

    const config = options.config;
    // emulator does not support multiple databases yet
    // TODO(VicVer09): b/269787702
    let rulesLocalPath;
    let rulesFileFound;
    const firestoreConfigs: fsConfig.ParsedFirestoreConfig[] = fsConfig.getFirestoreConfig(
      projectId,
      options,
    );
    if (!firestoreConfigs) {
      firestoreLogger.logLabeled(
        "WARN",
        "firestore",
        `Cloud Firestore config does not exist in firebase.json.`,
      );
    } else if (firestoreConfigs.length !== 1) {
      firestoreLogger.logLabeled(
        "WARN",
        "firestore",
        `Cloud Firestore Emulator does not support multiple databases yet.`,
      );
    } else if (firestoreConfigs[0].rules) {
      rulesLocalPath = firestoreConfigs[0].rules;
    }
    if (rulesLocalPath) {
      const rules: string = config.path(rulesLocalPath);
      rulesFileFound = fs.existsSync(rules);
      if (rulesFileFound) {
        args.rules = rules;
      } else {
        firestoreLogger.logLabeled(
          "WARN",
          "firestore",
          `Cloud Firestore rules file ${clc.bold(rules)} specified in firebase.json does not exist.`,
        );
      }
    } else {
      firestoreLogger.logLabeled(
        "WARN",
        "firestore",
        "Did not find a Cloud Firestore rules file specified in a firebase.json config file.",
      );
    }

    if (!rulesFileFound) {
      firestoreLogger.logLabeled(
        "WARN",
        "firestore",
        "The emulator will default to allowing all reads and writes. Learn more about this option: https://firebase.google.com/docs/emulator-suite/install_and_configure#security_rules_configuration.",
      );
    }

    // undefined in the config defaults to setting single_project_mode.
    if (singleProjectModeEnabled) {
      if (projectId) {
        args.single_project_mode = true;
        args.single_project_mode_error = false;
      } else {
        firestoreLogger.logLabeled(
          "DEBUG",
          "firestore",
          "Could not enable single_project_mode: missing projectId.",
        );
      }
    }

    const firestoreEmulator = new FirestoreEmulator(args);
    await startEmulator(firestoreEmulator);
    firestoreLogger.logLabeled(
      "SUCCESS",
      Emulators.FIRESTORE,
      `Firestore Emulator UI websocket is running on ${websocketPort}.`,
    );
  }

  if (listenForEmulator.database) {
    const databaseLogger = EmulatorLogger.forEmulator(Emulators.DATABASE);
    const databaseAddr = legacyGetFirstAddr(Emulators.DATABASE);

    const args: DatabaseEmulatorArgs = {
      host: databaseAddr.host,
      port: databaseAddr.port,
      projectId,
      auto_download: true,
      // Only set the flag (at all) if singleProjectMode is enabled.
      single_project_mode: singleProjectModeEnabled ? "Warning" : undefined,
    };

    // Try to fetch the default RTDB instance for a project, but don't hard-fail if we
    // can't because the user may be using a fake project.
    try {
      if (!options.instance) {
        options.instance = await getDefaultDatabaseInstance(options);
      }
    } catch (e: any) {
      databaseLogger.log(
        "DEBUG",
        `Failed to retrieve default database instance: ${JSON.stringify(e)}`,
      );
    }

    const rc = dbRulesConfig.normalizeRulesConfig(
      dbRulesConfig.getRulesConfig(projectId, options),
      options,
    );
    logger.debug("database rules config: ", JSON.stringify(rc));

    args.rules = rc;

    if (rc.length === 0) {
      databaseLogger.logLabeled(
        "WARN",
        "database",
        "Did not find a Realtime Database rules file specified in a firebase.json config file. The emulator will default to allowing all reads and writes. Learn more about this option: https://firebase.google.com/docs/emulator-suite/install_and_configure#security_rules_configuration.",
      );
    } else {
      for (const c of rc) {
        const rules: string = c.rules;
        if (!fs.existsSync(rules)) {
          databaseLogger.logLabeled(
            "WARN",
            "database",
            `Realtime Database rules file ${clc.bold(
              rules,
            )} specified in firebase.json does not exist.`,
          );
        }
      }
    }

    const databaseEmulator = new DatabaseEmulator(args);
    await startEmulator(databaseEmulator);

    if (exportMetadata.database) {
      utils.assertIsString(options.import);
      const importDirAbsPath = path.resolve(options.import);
      const databaseExportDir = path.resolve(importDirAbsPath, exportMetadata.database.path);

      const files = fs.readdirSync(databaseExportDir).filter((f) => f.endsWith(".json"));
      void trackEmulator("emulator_import", {
        initiated_by: "start",
        emulator_name: Emulators.DATABASE,
        count: files.length,
      });
      for (const f of files) {
        const fPath = path.join(databaseExportDir, f);
        const ns = path.basename(f, ".json");
        await databaseEmulator.importData(ns, fPath);
      }
    }
  }

  if (listenForEmulator.auth) {
    if (!projectId) {
      throw new FirebaseError(
        `Cannot start the ${Constants.description(
          Emulators.AUTH,
        )} without a project: run 'firebase init' or provide the --project flag`,
      );
    }

    const authAddr = legacyGetFirstAddr(Emulators.AUTH);
    const authEmulator = new AuthEmulator({
      host: authAddr.host,
      port: authAddr.port,
      projectId,
      singleProjectMode: singleProjectModeEnabled
        ? SingleProjectMode.WARNING
        : SingleProjectMode.NO_WARNING,
    });
    await startEmulator(authEmulator);

    if (exportMetadata.auth) {
      utils.assertIsString(options.import);
      const importDirAbsPath = path.resolve(options.import);
      const authExportDir = path.resolve(importDirAbsPath, exportMetadata.auth.path);

      await authEmulator.importData(authExportDir, projectId, { initiatedBy: "start" });
    }
  }

  if (listenForEmulator.pubsub) {
    if (!projectId) {
      throw new FirebaseError(
        "Cannot start the Pub/Sub emulator without a project: run 'firebase init' or provide the --project flag",
      );
    }

    const pubsubAddr = legacyGetFirstAddr(Emulators.PUBSUB);
    const pubsubEmulator = new PubsubEmulator({
      host: pubsubAddr.host,
      port: pubsubAddr.port,
      projectId,
      auto_download: true,
    });
    await startEmulator(pubsubEmulator);
  }

  if (listenForEmulator.dataconnect) {
    const config = readFirebaseJson(options.config);
    if (!config.length) {
      throw new FirebaseError("No Data Connect service found in firebase.json");
    } else if (config.length > 1) {
      logger.warn(
        `TODO: Add support for multiple services in the Data Connect emulator. Currently emulating first service ${config[0].source}`,
      );
    }
    let configDir = config[0].source;
    if (!path.isAbsolute(configDir)) {
      const cwd = options.cwd || process.cwd();
      configDir = path.resolve(path.join(cwd), configDir);
    }
    const localConnectionString = getLocalConnectionString(options.rc);
    const dataConnectEmulator = new DataConnectEmulator({
      listen: listenForEmulator.dataconnect,
      projectId,
      auto_download: true,
      configDir,
<<<<<<< HEAD
      locationId: config[0].location,
      localConnectionString,
    });
    await startEmulator(dataConnectEmulator);
    if (!utils.isVSCodeExtension()) {
      await dataConnectEmulator.connectToPostgres(localConnectionString);
    }
=======
      rc: options.rc,
    });
    await startEmulator(dataConnectEmulator);
>>>>>>> 4947ea91
  }

  if (listenForEmulator.storage) {
    const storageAddr = legacyGetFirstAddr(Emulators.STORAGE);

    const storageEmulator = new StorageEmulator({
      host: storageAddr.host,
      port: storageAddr.port,
      projectId: projectId,
      rules: getStorageRulesConfig(projectId, options),
    });
    await startEmulator(storageEmulator);

    if (exportMetadata.storage) {
      utils.assertIsString(options.import);
      const importDirAbsPath = path.resolve(options.import);
      const storageExportDir = path.resolve(importDirAbsPath, exportMetadata.storage.path);
      storageEmulator.storageLayer.import(storageExportDir, { initiatedBy: "start" });
    }
  }

  // Hosting emulator needs to start after all of the others so that we can detect
  // which are running and call useEmulator in __init.js
  if (listenForEmulator.hosting) {
    const hostingAddr = legacyGetFirstAddr(Emulators.HOSTING);
    const hostingEmulator = new HostingEmulator({
      host: hostingAddr.host,
      port: hostingAddr.port,
      options,
    });

    await startEmulator(hostingEmulator);
  }

  if (listenForEmulator.logging) {
    const loggingAddr = legacyGetFirstAddr(Emulators.LOGGING);
    const loggingEmulator = new LoggingEmulator({
      host: loggingAddr.host,
      port: loggingAddr.port,
    });

    await startEmulator(loggingEmulator);
  }

  if (showUI && !shouldStart(options, Emulators.UI)) {
    hubLogger.logLabeled(
      "WARN",
      "emulators",
      "The Emulator UI is not starting, either because none of the running " +
        "emulators have a UI component or the Emulator UI cannot " +
        "determine the Project ID. Pass the --project flag to specify a project.",
    );
  }

  if (listenForEmulator.ui) {
    const ui = new EmulatorUI({
      projectId: projectId,
      auto_download: true,
      listen: listenForEmulator[Emulators.UI],
    });
    await startEmulator(ui);
  }

  let serviceEmulatorCount = 0;
  const running = EmulatorRegistry.listRunning();
  for (const name of running) {
    const instance = EmulatorRegistry.get(name);
    if (instance) {
      await instance.connect();
    }
    if (ALL_SERVICE_EMULATORS.includes(name)) {
      serviceEmulatorCount++;
    }
  }

  void trackEmulator("emulators_started", {
    count: serviceEmulatorCount,
    count_all: running.length,
    is_demo_project: String(isDemoProject),
  });

  return { deprecationNotices: [] };
}

function getListenConfig(
  options: EmulatorOptions,
  emulator: Exclude<Emulators, Emulators.EXTENSIONS>,
): EmulatorListenConfig {
  let host = options.config.src.emulators?.[emulator]?.host || Constants.getDefaultHost();
  if (host === "localhost" && utils.isRunningInWSL()) {
    // HACK(https://github.com/firebase/firebase-tools-ui/issues/332): Use IPv4
    // 127.0.0.1 instead of localhost. This, combined with the hack in
    // downloadableEmulators.ts, forces the emulator to listen on IPv4 ONLY.
    // The CLI (including the hub) will also consistently report 127.0.0.1,
    // causing clients to connect via IPv4 only (which mitigates the problem of
    // some clients resolving localhost to IPv6 and get connection refused).
    host = "127.0.0.1";
  }

  const portVal = options.config.src.emulators?.[emulator]?.port;
  let port: number;
  let portFixed: boolean;
  if (portVal) {
    port = parseInt(`${portVal}`, 10);
    portFixed = true;
  } else {
    port = Constants.getDefaultPort(emulator);
    portFixed = !FIND_AVAILBLE_PORT_BY_DEFAULT[emulator];
  }
  return {
    host,
    port,
    portFixed,
  };
}

/**
 * Exports data from emulators that support data export. Used with `emulators:export` and with the --export-on-exit flag.
 * @param exportPath
 * @param options
 */
export async function exportEmulatorData(exportPath: string, options: any, initiatedBy: string) {
  const projectId = options.project;
  if (!projectId) {
    throw new FirebaseError(
      "Could not determine project ID, make sure you're running in a Firebase project directory or add the --project flag.",
      { exit: 1 },
    );
  }

  const hubClient = new EmulatorHubClient(projectId);
  if (!hubClient.foundHub()) {
    throw new FirebaseError(
      `Did not find any running emulators for project ${clc.bold(projectId)}.`,
      { exit: 1 },
    );
  }

  let origin;
  try {
    origin = await hubClient.getStatus();
  } catch (e: any) {
    const filePath = EmulatorHub.getLocatorFilePath(projectId);
    throw new FirebaseError(
      `The emulator hub for ${projectId} did not respond to a status check. If this error continues try shutting down all running emulators and deleting the file ${filePath}`,
      { exit: 1 },
    );
  }

  utils.logBullet(`Found running emulator hub for project ${clc.bold(projectId)} at ${origin}`);

  // If the export target directory does not exist, we should attempt to create it
  const exportAbsPath = path.resolve(exportPath);
  if (!fs.existsSync(exportAbsPath)) {
    utils.logBullet(`Creating export directory ${exportAbsPath}`);
    fs.mkdirSync(exportAbsPath);
  }

  // Check if there is already an export there and prompt the user about deleting it
  const existingMetadata = HubExport.readMetadata(exportAbsPath);
  const isExportDirEmpty = fs.readdirSync(exportAbsPath).length === 0;
  if ((existingMetadata || !isExportDirEmpty) && !(options.force || options.exportOnExit)) {
    if (options.noninteractive) {
      throw new FirebaseError(
        "Export already exists in the target directory, re-run with --force to overwrite.",
        { exit: 1 },
      );
    }

    const prompt = await confirm({
      message: `The directory ${exportAbsPath} is not empty. Existing files in this directory will be overwritten. Do you want to continue?`,
      nonInteractive: options.nonInteractive,
      force: options.force,
      default: false,
    });

    if (!prompt) {
      throw new FirebaseError("Command aborted", { exit: 1 });
    }
  }

  utils.logBullet(`Exporting data to: ${exportAbsPath}`);
  try {
    await hubClient.postExport({ path: exportAbsPath, initiatedBy });
  } catch (e: any) {
    throw new FirebaseError("Export request failed, see emulator logs for more information.", {
      exit: 1,
      original: e,
    });
  }

  utils.logSuccess("Export complete");
}<|MERGE_RESOLUTION|>--- conflicted
+++ resolved
@@ -51,7 +51,7 @@
 import { AuthEmulator, SingleProjectMode } from "./auth";
 import { DatabaseEmulator, DatabaseEmulatorArgs } from "./databaseEmulator";
 import { EventarcEmulator } from "./eventarcEmulator";
-import { DataConnectEmulator, getLocalConnectionString } from "./dataconnectEmulator";
+import { DataConnectEmulator } from "./dataconnectEmulator";
 import { FirestoreEmulator, FirestoreEmulatorArgs } from "./firestoreEmulator";
 import { HostingEmulator } from "./hostingEmulator";
 import { PubsubEmulator } from "./pubsubEmulator";
@@ -834,25 +834,14 @@
       const cwd = options.cwd || process.cwd();
       configDir = path.resolve(path.join(cwd), configDir);
     }
-    const localConnectionString = getLocalConnectionString(options.rc);
     const dataConnectEmulator = new DataConnectEmulator({
       listen: listenForEmulator.dataconnect,
       projectId,
       auto_download: true,
       configDir,
-<<<<<<< HEAD
-      locationId: config[0].location,
-      localConnectionString,
+      rc: options.rc,
     });
     await startEmulator(dataConnectEmulator);
-    if (!utils.isVSCodeExtension()) {
-      await dataConnectEmulator.connectToPostgres(localConnectionString);
-    }
-=======
-      rc: options.rc,
-    });
-    await startEmulator(dataConnectEmulator);
->>>>>>> 4947ea91
   }
 
   if (listenForEmulator.storage) {
