--- conflicted
+++ resolved
@@ -862,12 +862,7 @@
       rc: options.rc,
       config: options.config,
       autoconnectToPostgres: true,
-<<<<<<< HEAD
-      postgresHost: options.config.get("emulators.dataconnect.postgresHost"),
-      postgresPort: options.config.get("emulators.dataconnect.postgresPort"),
-=======
       postgresListen: listenForEmulator["dataconnect.postgres"],
->>>>>>> 804e564e
       enable_output_generated_sdk: true, // TODO: source from arguments
       enable_output_schema_extensions: true,
     });
