import * as fs from "fs";
import * as path from "path";
import * as http from "http";
import * as utils from "../../utils";
import { Constants } from "../constants";
import { EmulatorLogger } from "../emulatorLogger";
import { Emulators, EmulatorInstance, EmulatorInfo } from "../types";
import { createApp } from "./server";
import { FirebaseError } from "../../error";
import { trackEmulator } from "../../track";

export interface AuthEmulatorArgs {
  projectId: string;
  port?: number;
  host?: string;
  singleProjectMode?: SingleProjectMode;
}

/**
 * An enum that dictates the behavior when the project ID in the request doesn't match the
 * defaultProjectId.
 */
export enum SingleProjectMode {
  NO_WARNING,
  WARNING,
  ERROR,
}

export class AuthEmulator implements EmulatorInstance {
  private destroyServer?: () => Promise<void>;

  constructor(private args: AuthEmulatorArgs) {}

  async start(): Promise<void> {
    const { host, port } = this.getInfo();
    const app = await createApp(this.args.projectId, this.args.singleProjectMode);
    const server = app.listen(port, host);
    this.destroyServer = utils.createDestroyer(server);
  }

  async connect(): Promise<void> {
    // No-op
  }

  stop(): Promise<void> {
    return this.destroyServer ? this.destroyServer() : Promise.resolve();
  }

  getInfo(): EmulatorInfo {
    const host = this.args.host || Constants.getDefaultHost();
    const port = this.args.port || Constants.getDefaultPort(Emulators.AUTH);

    return {
      name: this.getName(),
      host,
      port,
    };
  }

  getName(): Emulators {
    return Emulators.AUTH;
  }

  async importData(
    authExportDir: string,
    projectId: string,
    options: { initiatedBy: string },
  ): Promise<void> {
    void trackEmulator("emulator_import", {
      initiated_by: options.initiatedBy,
      emulator_name: Emulators.AUTH,
    });

    const logger = EmulatorLogger.forEmulator(Emulators.AUTH);
    const { host, port } = this.getInfo();

    // TODO: In the future when we support import on demand, clear data first.

    const configPath = path.join(authExportDir, "config.json");
    const configStat = await stat(configPath);
    if (configStat?.isFile()) {
      logger.logLabeled("BULLET", "auth", `Importing config from ${configPath}`);

      await importFromFile(
        {
          method: "PATCH",
          host: utils.connectableHostname(host),
          port,
          path: `/emulator/v1/projects/${projectId}/config`,
          headers: {
            Authorization: "Bearer owner",
            "Content-Type": "application/json",
          },
        },
        configPath,
      );
    } else {
      logger.logLabeled(
        "WARN",
        "auth",
        `Skipped importing config because ${configPath} does not exist.`,
      );
    }

    const accountFiles = fs
      .readdirSync(authExportDir)
      .filter((fileName) => fileName.includes("accounts"));
    for (const accountFile of accountFiles) {
      const accountsPath = path.join(authExportDir, accountFile);
      const accountsStat = await stat(accountsPath);
      const tenantId = accountFile.replace(/accounts(-|)|.json/gm, "");
      if (accountsStat?.isFile()) {
        logger.logLabeled("BULLET", "auth", `Importing accounts from ${accountsPath}`);

        await importFromFile(
          {
            method: "POST",
            host: utils.connectableHostname(host),
            port,
            path: `/identitytoolkit.googleapis.com/v1/projects/${projectId}/tenants/${tenantId}/accounts:batchCreate`,
            headers: {
              Authorization: "Bearer owner",
              "Content-Type": "application/json",
            },
          },
<<<<<<< HEAD
          accountsPath,
          // Ignore the error when there are no users. No action needed.
          { ignoreErrors: ["MISSING_USER_ACCOUNT"] }
        );
      } else {
        logger.logLabeled(
          "WARN",
          "auth",
          `Skipped importing accounts because ${accountsPath} does not exist.`
        );
      }
=======
        },
        accountsPath,
        // Ignore the error when there are no users. No action needed.
        { ignoreErrors: ["MISSING_USER_ACCOUNT"] },
      );
    } else {
      logger.logLabeled(
        "WARN",
        "auth",
        `Skipped importing accounts because ${accountsPath} does not exist.`,
      );
>>>>>>> b89cb2fe
    }
  }
}

function stat(path: fs.PathLike): Promise<fs.Stats | undefined> {
  return new Promise((resolve, reject) =>
    fs.stat(path, (err, stats) => {
      if (err) {
        if (err.code === "ENOENT") {
          return resolve(undefined);
        }
        return reject(err);
      } else {
        return resolve(stats);
      }
    }),
  );
}

function importFromFile(
  reqOptions: http.RequestOptions,
  path: fs.PathLike,
  options: { ignoreErrors?: string[] } = {},
): Promise<void> {
  const readStream = fs.createReadStream(path);

  return new Promise<void>((resolve, reject) => {
    const req = http.request(reqOptions, (response) => {
      if (response.statusCode === 200) {
        resolve();
      } else {
        let data = "";
        response
          .on("data", (d) => {
            data += d.toString();
          })
          .on("error", reject)
          .on("end", () => {
            const ignoreErrors = options?.ignoreErrors;
            if (ignoreErrors?.length) {
              let message;
              try {
                message = JSON.parse(data).error.message;
              } catch {
                message = undefined;
              }
              if (message && ignoreErrors.includes(message)) {
                return resolve();
              }
            }
            return reject(
              new FirebaseError(`Received HTTP status code: ${response.statusCode}\n${data}`),
            );
          });
      }
    });

    req.on("error", reject);
    readStream.pipe(req, { end: true });
  }).catch((e) => {
    throw new FirebaseError(`Error during Auth Emulator import: ${e.message}`, {
      original: e,
      exit: 1,
    });
  });
}<|MERGE_RESOLUTION|>--- conflicted
+++ resolved
@@ -123,7 +123,6 @@
               "Content-Type": "application/json",
             },
           },
-<<<<<<< HEAD
           accountsPath,
           // Ignore the error when there are no users. No action needed.
           { ignoreErrors: ["MISSING_USER_ACCOUNT"] }
@@ -135,19 +134,6 @@
           `Skipped importing accounts because ${accountsPath} does not exist.`
         );
       }
-=======
-        },
-        accountsPath,
-        // Ignore the error when there are no users. No action needed.
-        { ignoreErrors: ["MISSING_USER_ACCOUNT"] },
-      );
-    } else {
-      logger.logLabeled(
-        "WARN",
-        "auth",
-        `Skipped importing accounts because ${accountsPath} does not exist.`,
-      );
->>>>>>> b89cb2fe
     }
   }
 }
