--- conflicted
+++ resolved
@@ -7,15 +7,7 @@
 import { NodeType } from "yaml/dist/nodes/Node";
 import * as prompt from "../prompt";
 import * as dialogs from "./secrets/dialogs";
-<<<<<<< HEAD
 import { AppHostingYamlConfig, EnvMap, toEnvList } from "./yaml";
-import { FirebaseError, getError } from "../error";
-=======
-import { AppHostingYamlConfig } from "./yaml";
-import { FirebaseError, getError } from "../error";
-import { promptForAppHostingYaml } from "./utils";
-import { fetchSecrets } from "./secrets";
->>>>>>> 13c19623
 import { logger } from "../logger";
 import * as csm from "../gcp/secretManager";
 
@@ -179,17 +171,6 @@
   secretName: string,
   fileName: string = APPHOSTING_BASE_YAML_FILE,
 ): Promise<void> {
-<<<<<<< HEAD
-=======
-  // We must go through the exports object for stubbing to work in tests.
-  const dynamicDispatch = exports as {
-    discoverBackendRoot: typeof discoverBackendRoot;
-    load: typeof load;
-    findEnv: typeof findEnv;
-    upsertEnv: typeof upsertEnv;
-    store: typeof store;
-  };
->>>>>>> 13c19623
   // Note: The API proposal suggested that we would check if the env exists. This is stupidly hard because the YAML may not exist yet.
   const backendRoot = dynamicDispatch.discoverBackendRoot(process.cwd());
   let path: string | undefined;
