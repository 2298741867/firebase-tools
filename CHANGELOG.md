- Replaces underlying terminal coloring library.
<<<<<<< HEAD
- Make storage emulator multipart parsing handle quotes in boundary header #3953
- Make storage emulator content type case insensitive #3953
- Fix bug where invalid CPU was set for 16GiB functions. (#4823)
=======
- Make storage emulator multipart parsing handle quotes in boundary header. (#3953)
- Make storage emulator content type case insensitive. (#3953)
- Add storage emulator support to init.js useEmulator flag. (#4805)
- Populate resource correctly in storage rules evaluation. (#4329)
>>>>>>> 6da52286
<|MERGE_RESOLUTION|>--- conflicted
+++ resolved
@@ -1,11 +1,6 @@
 - Replaces underlying terminal coloring library.
-<<<<<<< HEAD
-- Make storage emulator multipart parsing handle quotes in boundary header #3953
-- Make storage emulator content type case insensitive #3953
-- Fix bug where invalid CPU was set for 16GiB functions. (#4823)
-=======
 - Make storage emulator multipart parsing handle quotes in boundary header. (#3953)
 - Make storage emulator content type case insensitive. (#3953)
 - Add storage emulator support to init.js useEmulator flag. (#4805)
 - Populate resource correctly in storage rules evaluation. (#4329)
->>>>>>> 6da52286
+- Fix bug where invalid CPU was set for 16GiB functions. (#4823)