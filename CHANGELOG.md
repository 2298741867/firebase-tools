--- conflicted
+++ resolved
@@ -1,9 +1,5 @@
-<<<<<<< HEAD
-- Added support for deploying `beforeEmailSent` blocking functions. (#6384)
-- Updated `ws` to 7.5.10 to remediate CVE-2024-37890. (#7398)
-=======
 - Re-add a dialog to let users know TLS is being provisioned in App Hosting (#7595)
 - Improve Firebase Data Connect postgres security by granting fine grained SQL privileges to the users the need it. (#7578)
 - Remove `dataconnect:sql:migrate` command hard dependency on 'roles/cloudsql.admin'. (#7578)
 - Add support for setting the encryption configuration of restored firestore databases (#7483)
->>>>>>> d65aed8a
+- Added support for deploying `beforeEmailSent` blocking functions. (#6384)