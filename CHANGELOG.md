<<<<<<< HEAD
- Release Firestore Emulator version 1.19.6 which fixes a few Datastore Mode bugs regarding transactions (#7132).
- Temporarily disable performance improvements for second gen functions deploy to avoid a backend issue.
- Increased the timeout for waiting for emulators to start to 60s. (#7091)
- Fixes infinite loop when trying to create a Hosting site.
- Fix copied functions dist dir files for Next.js when source config ends with slash (#7099)
=======
>>>>>>> 3d7e7341
<|MERGE_RESOLUTION|>--- conflicted
+++ resolved
@@ -1,8 +1 @@
-<<<<<<< HEAD
-- Release Firestore Emulator version 1.19.6 which fixes a few Datastore Mode bugs regarding transactions (#7132).
-- Temporarily disable performance improvements for second gen functions deploy to avoid a backend issue.
-- Increased the timeout for waiting for emulators to start to 60s. (#7091)
-- Fixes infinite loop when trying to create a Hosting site.
-- Fix copied functions dist dir files for Next.js when source config ends with slash (#7099)
-=======
->>>>>>> 3d7e7341
+- Release Firestore Emulator version 1.19.6 which fixes a few Datastore Mode bugs regarding transactions (#7132).