--- conflicted
+++ resolved
@@ -1,6 +1,3 @@
-<<<<<<< HEAD
-- Web Frameworks will no longer try to deploy unsupported versions of NodeJS to Cloud Functions (#5733)
-=======
 - Added more helpful error messages for the Firebase Hosting GitHub Action (#5749)
 - Upgrade Firestore emulator to 1.17.4
->>>>>>> 1aa6160c
+- Web Frameworks will no longer try to deploy unsupported versions of NodeJS to Cloud Functions (#5733)