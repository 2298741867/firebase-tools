- Fix bug where disabling background triggers did nothing. (#5221)
- Fix bug in auth emulator where empty string should throw invalid email instead of missing email. (#3898)
- Fix bug in auth emulator in which createdAt was not set for signInWithIdp new users. (#5203)
<<<<<<< HEAD
- Fix bug where function deployments using --only filter sometimes failed deployments. (#5280)
=======
- Default to --no-localhost when calling login from Google Cloud Workstations
- Support the x-goog-api-key header in auth emulator. (#5249)
>>>>>>> 6ed818b7
<|MERGE_RESOLUTION|>--- conflicted
+++ resolved
@@ -1,9 +1,6 @@
 - Fix bug where disabling background triggers did nothing. (#5221)
 - Fix bug in auth emulator where empty string should throw invalid email instead of missing email. (#3898)
 - Fix bug in auth emulator in which createdAt was not set for signInWithIdp new users. (#5203)
-<<<<<<< HEAD
-- Fix bug where function deployments using --only filter sometimes failed deployments. (#5280)
-=======
 - Default to --no-localhost when calling login from Google Cloud Workstations
 - Support the x-goog-api-key header in auth emulator. (#5249)
->>>>>>> 6ed818b7
+- Fix bug where function deployments using --only filter sometimes failed deployments. (#5280)