<<<<<<< HEAD
- Added `firebase deploy --dry-run`, which validates your changes and builds your code without making any production changes.
- Improved Firebase Data Connect postgres security by granting fine grained SQL privileges to the users the need it. (#7578)
- Removed `dataconnect:sql:migrate` command hard dependency on 'roles/cloudsql.admin'. (#7578)
=======
- Improve Firebase Data Connect postgres security by granting fine grained SQL privileges to the users the need it. (#7578)
- Remove `dataconnect:sql:migrate` command hard dependency on 'roles/cloudsql.admin'. (#7578)
- Add support for setting the encryption configuration of restored firestore databases (#7483)
>>>>>>> c9a0a9c7
<|MERGE_RESOLUTION|>--- conflicted
+++ resolved
@@ -1,9 +1,4 @@
-<<<<<<< HEAD
 - Added `firebase deploy --dry-run`, which validates your changes and builds your code without making any production changes.
 - Improved Firebase Data Connect postgres security by granting fine grained SQL privileges to the users the need it. (#7578)
 - Removed `dataconnect:sql:migrate` command hard dependency on 'roles/cloudsql.admin'. (#7578)
-=======
-- Improve Firebase Data Connect postgres security by granting fine grained SQL privileges to the users the need it. (#7578)
-- Remove `dataconnect:sql:migrate` command hard dependency on 'roles/cloudsql.admin'. (#7578)
-- Add support for setting the encryption configuration of restored firestore databases (#7483)
->>>>>>> c9a0a9c7
+- Added support for setting the encryption configuration of restored firestore databases (#7483)