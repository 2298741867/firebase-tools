<<<<<<< HEAD
- Add apphosting:rollouts:create CLI command. (#7687)
- Added support for non-default Firestore databases in `firebase init`. (#7655)
- Update supported range for Angular framework. (#7418)
- Fix (Angular 17+) temporary change the PORT in Angular server.ts (#6651)
=======
- Updated emulator UI to version 1.14.0, which adds support for SDK defined extensions.
- Added emulator support for SDK defined extensions.
- Fixed various trigger handling issues in the Functions emualtor, including an issue where Eventarc functions would not be emulated correctly after a reload.
- Added support for generating Dart SDKs for Data Connect connectors.
>>>>>>> 158c2b57
<|MERGE_RESOLUTION|>--- conflicted
+++ resolved
@@ -1,11 +1,5 @@
-<<<<<<< HEAD
 - Add apphosting:rollouts:create CLI command. (#7687)
-- Added support for non-default Firestore databases in `firebase init`. (#7655)
-- Update supported range for Angular framework. (#7418)
-- Fix (Angular 17+) temporary change the PORT in Angular server.ts (#6651)
-=======
 - Updated emulator UI to version 1.14.0, which adds support for SDK defined extensions.
 - Added emulator support for SDK defined extensions.
 - Fixed various trigger handling issues in the Functions emualtor, including an issue where Eventarc functions would not be emulated correctly after a reload.
-- Added support for generating Dart SDKs for Data Connect connectors.
->>>>>>> 158c2b57
+- Added support for generating Dart SDKs for Data Connect connectors.