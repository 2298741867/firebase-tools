import React, { useEffect, useState } from "react";
import { Spacer } from "./components/ui/Spacer";
import { broker } from "./globals/html-broker";
import { User } from "../../src/types/auth";
import { AccountSection } from "./components/AccountSection";
import { ProjectSection } from "./components/ProjectSection";
import { FirebaseConfig } from "../../src/firebaseConfig";
import { ServiceAccountUser } from "../common/types";
import { DeployPanel } from "./components/DeployPanel";
import { HostingInitState, DeployState } from "./webview-types";
import { ChannelWithId } from "./messaging/types";
import { EmulatorPanel } from "./components/EmulatorPanel";

import { webLogger } from "./globals/web-logger";
import { InitFirebasePanel } from "./components/InitPanel";
import { QuickstartPanel } from "./components/QuickstartPanel";

export function SidebarApp() {
  const [projectId, setProjectId] = useState<string | null>(null);
  const [deployState, setDeployState] = useState<DeployState>(null);
  const [hostingInitState, setHostingInitState] =
    useState<HostingInitState>(null);
  const [env, setEnv] = useState<{ isMonospace: boolean }>();
  const [channels, setChannels] = useState<ChannelWithId[]>(null);
  const [user, setUser] = useState<User | ServiceAccountUser | null>(null);
  const [framework, setFramework] = useState<string | null>(null);

  /**
   * null - has not finished checking yet
   * empty array - finished checking, no users logged in
   * non-empty array - contains logged in users
   */
  const [allUsers, setAllUsers] = useState<Array<
    ServiceAccountUser | User
  > | null>(null);
  const [firebaseJson, setFirebaseJson] = useState<FirebaseConfig>();

  useEffect(() => {
    webLogger.debug("loading SidebarApp component");
    broker.send("getInitialData");

    broker.on("notifyEnv", ({ env }) => {
      webLogger.debug(`notifyEnv() returned ${JSON.stringify(env)}`);
      setEnv(env);
    });

    broker.on("notifyChannels", ({ channels }) => {
      webLogger.debug(`notifyChannels() returned ${JSON.stringify(channels)}`);
      setChannels(channels);
    });

    broker.on("notifyFirebaseConfig", ({ firebaseJson, firebaseRC }) => {
      webLogger.debug(
        "got firebase hosting",
        JSON.stringify(firebaseJson?.hosting)
      );
      if (firebaseJson) {
        setFirebaseJson(firebaseJson);
        webLogger.debug("set firebase JSON");
      }
      if (firebaseJson?.hosting) {
        webLogger.debug("Detected firebase.json");
        setHostingInitState("success");
        broker.send("showMessage", {
          msg: "Auto-detected hosting setup in this folder",
        });
      } else {
        setHostingInitState(null);
      }

      if (firebaseRC?.projects?.default) {
        webLogger.debug("Detected project setup from existing firebaserc");
        setProjectId(firebaseRC.projects.default);
      } else {
        setProjectId(null);
      }
    });

    broker.on("notifyUsers", ({ users }) => {
      webLogger.debug(`notifyUsers() returned ${JSON.stringify(users)}`);
      setAllUsers(users);
    });

    broker.on("notifyProjectChanged", ({ projectId }) => {
      webLogger.debug("Project selected", projectId);
      setProjectId(projectId);
    });

    broker.on("notifyUserChanged", ({ user }) => {
      webLogger.debug("notifyUserChanged:", user?.email);
      setUser(user);
    });

    broker.on(
      "notifyHostingInitDone",
      ({ success, projectId, folderPath, framework }) => {
        if (success) {
          webLogger.debug(`notifyHostingInitDone: ${projectId}, ${folderPath}`);
          setHostingInitState("success");
          if (framework) {
            setFramework(framework);
          }
        } else {
          setHostingInitState(null);
        }
      }
    );

    broker.on("notifyHostingDeploy", ({ success }) => {
      webLogger.debug(`notifyHostingDeploy: ${success}`);
      setDeployState(success ? "success" : "failure");
    });
  }, []);

  function setupHosting() {
    broker.send("selectAndInitHostingFolder", {
      projectId,
      singleAppSupport: true,
    });
  }

  const accountSection = (
    <AccountSection
      user={user}
      allUsers={allUsers}
      isMonospace={env?.isMonospace}
    />
  );
  // Just render the account section loading view if it doesn't know user state
  if (allUsers === null) {
    return (
      <>
        <Spacer size="medium" />
        {accountSection}
      </>
    );
  }

  return (
    <>
      <Spacer size="medium" />
      {accountSection}
      {!!user && (
        <ProjectSection userEmail={user.email} projectId={projectId} />
      )}
      {hostingInitState === "success" && !!user && !!projectId && (
        <DeployPanel
          deployState={deployState}
          setDeployState={setDeployState}
          projectId={projectId}
          channels={channels}
          framework={framework}
        />
      )}
      <Spacer size="large" />
      {hostingInitState !== "success" && !!user && !!projectId && (
        <InitFirebasePanel
          onHostingInit={() => {
            setupHosting();
          }}
          hostingInitState={hostingInitState}
          setHostingInitState={setHostingInitState}
        />
      )}
<<<<<<< HEAD
      {
        // Only load the emulator panel if we have a user, firebase.json and this isn't Monospace
        // The user login requirement can be removed in the future but the panel will have to
        // be restricted to full-offline emulation only.
        !!user && !!firebaseJson && !env?.isMonospace && (
          <EmulatorPanel firebaseJson={firebaseJson} projectId={projectId} />
=======

      {
        // Only load quickstart panel if this isn't a Monospace workspace
        !env?.isMonospace && (
          <>
            <Spacer size="medium" />
            <QuickstartPanel
              onQuickstartButtonClicked={() =>
                broker.send("chooseQuickstartDir", {})
              }
            />
          </>
>>>>>>> 39f4792e
        )
      }
    </>
  );
}<|MERGE_RESOLUTION|>--- conflicted
+++ resolved
@@ -162,15 +162,14 @@
           setHostingInitState={setHostingInitState}
         />
       )}
-<<<<<<< HEAD
       {
         // Only load the emulator panel if we have a user, firebase.json and this isn't Monospace
         // The user login requirement can be removed in the future but the panel will have to
         // be restricted to full-offline emulation only.
         !!user && !!firebaseJson && !env?.isMonospace && (
           <EmulatorPanel firebaseJson={firebaseJson} projectId={projectId} />
-=======
-
+        )
+      }
       {
         // Only load quickstart panel if this isn't a Monospace workspace
         !env?.isMonospace && (
@@ -182,7 +181,6 @@
               }
             />
           </>
->>>>>>> 39f4792e
         )
       }
     </>
