--- conflicted
+++ resolved
@@ -12,17 +12,14 @@
 import { getSettings, updateIdxSetting } from "./utils/settings";
 import { registerFdc } from "./data-connect";
 import { AuthService } from "./auth/service";
-<<<<<<< HEAD
-import { AnalyticsLogger } from "./analytics";
-import { suggestGraphqlSyntaxExtension } from "./data-connect/graphql-syntax-highlighter";
-=======
 import {
   AnalyticsLogger,
   DATA_CONNECT_EVENT_NAME,
   IDX_METRIC_NOTICE,
 } from "./analytics";
 import { env } from "./core/env";
->>>>>>> a717346e
+
+import { suggestGraphqlSyntaxExtension } from "./data-connect/graphql-syntax-highlighter";
 
 // This method is called when your extension is activated
 export async function activate(context: vscode.ExtensionContext) {
