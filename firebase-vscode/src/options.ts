--- conflicted
+++ resolved
@@ -1,34 +1,9 @@
-<<<<<<< HEAD
-=======
-import { FirebaseConfig } from "../../src/firebaseConfig";
-import { FirebaseRC } from "../common/firebaserc";
->>>>>>> 17eb3212
 import { RC } from "../../src/rc";
-import { BaseOptions, Options } from "../../src/options";
+import { Options } from "../../src/options";
 import { Command } from "../../src/command";
 import { ExtensionContext } from "vscode";
 import { setInquirerOptions } from "./stubs/inquirer-stub";
-<<<<<<< HEAD
 import { Config } from "../../src/config";
-=======
-import * as commandUtils from "../../src/emulator/commandUtils";
->>>>>>> 17eb3212
-
-/**
- * User-facing CLI options
- * Passed to command.prepare()
- */
-
-interface CliOptions extends Omit<BaseOptions, "config"> {
-  config: string;
-}
-
-/**
- * Final options passed to CLI command functions
- * Result of command.prepare()
- */
-interface CommandOptions extends Options {
-}
 
 /**
  * User-facing CLI options
@@ -96,7 +71,7 @@
 export async function getCommandOptions(
   firebaseJSON: Config,
   options: Options = currentOptions
-): Promise<CommandOptions> {
+): Promise<Options> {
   // Use any string, it doesn't affect `prepare()`.
   const command = new Command("deploy");
   let newOptions = Object.assign(options, { config: options.configPath });
@@ -104,5 +79,5 @@
     newOptions = Object.assign(newOptions, firebaseJSON.get('hosting'));
   }
   await command.prepare(newOptions);
-  return newOptions as CommandOptions;
+  return newOptions as Options;
 }