--- conflicted
+++ resolved
@@ -199,13 +199,8 @@
         extensions: {}, // Introspection is the only caller of executeGraphqlRead
       });
       const resp = await fetch(
-<<<<<<< HEAD
         (await this.dataConnectToolkit.getFDCToolkitURL()) +
-          `/v1alpha/projects/p/locations/l/services/${serviceId}:executeGraphqlRead`,
-=======
-        (await firstWhereDefined(this.emulatorsController.getLocalEndpoint())) +
           `/v1beta/projects/p/locations/l/services/${serviceId}:executeGraphqlRead`,
->>>>>>> 95725261
         {
           method: "POST",
           headers: {
@@ -254,13 +249,8 @@
       return this.handleProdResponse(resp);
     } else {
       const resp = await fetch(
-<<<<<<< HEAD
         (await this.emulatorsController.getLocalEndpoint()) +
-          `/v1alpha/${servicePath}:executeGraphql`,
-=======
-        (await firstWhereDefined(this.emulatorsController.getLocalEndpoint())) +
           `/v1beta/${servicePath}:executeGraphql`,
->>>>>>> 95725261
         {
           method: "POST",
           headers: {
