--- conflicted
+++ resolved
@@ -4,15 +4,6 @@
 import { checkLogin } from "../core/user";
 import { DATA_CONNECT_EVENT_NAME } from "../analytics";
 import { getSettings } from "../utils/settings";
-<<<<<<< HEAD
-
-const environmentVariables: Record<string, string> = {};
-
-const executionOptions: vscode.ShellExecutionOptions = {
-  env: environmentVariables,
-};
-=======
->>>>>>> 804e564e
 
 const environmentVariables: Record<string, string> = {};
 
